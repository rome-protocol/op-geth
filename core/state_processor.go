// Copyright 2015 The go-ethereum Authors
// This file is part of the go-ethereum library.
//
// The go-ethereum library is free software: you can redistribute it and/or modify
// it under the terms of the GNU Lesser General Public License as published by
// the Free Software Foundation, either version 3 of the License, or
// (at your option) any later version.
//
// The go-ethereum library is distributed in the hope that it will be useful,
// but WITHOUT ANY WARRANTY; without even the implied warranty of
// MERCHANTABILITY or FITNESS FOR A PARTICULAR PURPOSE. See the
// GNU Lesser General Public License for more details.
//
// You should have received a copy of the GNU Lesser General Public License
// along with the go-ethereum library. If not, see <http://www.gnu.org/licenses/>.

package core

import (
	"errors"
	"fmt"
	"math/big"

	"github.com/ethereum/go-ethereum/common"
	"github.com/ethereum/go-ethereum/consensus/misc"
	"github.com/ethereum/go-ethereum/core/state"
	"github.com/ethereum/go-ethereum/core/types"
	"github.com/ethereum/go-ethereum/core/vm"
	"github.com/ethereum/go-ethereum/crypto"
	"github.com/ethereum/go-ethereum/params"
)

// StateProcessor is a basic Processor, which takes care of transitioning
// state from one point to another.
//
// StateProcessor implements Processor.
type StateProcessor struct {
	config *params.ChainConfig // Chain configuration options
	chain  *HeaderChain        // Canonical header chain
}

// NewStateProcessor initialises a new StateProcessor.
func NewStateProcessor(config *params.ChainConfig, chain *HeaderChain) *StateProcessor {
	return &StateProcessor{
		config: config,
		chain:  chain,
	}
}

// Process processes the state changes according to the Ethereum rules by running
// the transaction messages using the statedb and applying any rewards to both
// the processor (coinbase) and any included uncles.
//
// Process returns the receipts and logs accumulated during the process and
// returns the amount of gas that was used in the process. If any of the
// transactions failed to execute due to insufficient gas it will return an error.
func (p *StateProcessor) Process(block *types.Block, statedb *state.StateDB, cfg vm.Config) (types.Receipts, []*types.Log, uint64, error) {
	var (
		receipts    types.Receipts
		usedGas     = new(uint64)
		header      = block.Header()
		blockHash   = block.Hash()
		blockNumber = block.Number()
		allLogs     []*types.Log
		gp          = new(GasPool).AddGas(block.GasLimit())
	)

	// Mutate the block and state according to any hard-fork specs
	if p.config.DAOForkSupport && p.config.DAOForkBlock != nil && p.config.DAOForkBlock.Cmp(block.Number()) == 0 {
		misc.ApplyDAOHardFork(statedb)
	}
	misc.EnsureCreate2Deployer(p.config, block.Time(), statedb)
	var (
<<<<<<< HEAD
		context = NewEVMBlockContext(header, p.bc, nil, p.config, statedb)
		vmenv   = vm.NewEVM(context, vm.TxContext{}, statedb, p.config, cfg)
=======
		context vm.BlockContext
>>>>>>> aa55f5ea
		signer  = types.MakeSigner(p.config, header.Number, header.Time)
	)
	context = NewEVMBlockContext(header, p.chain, nil)
	vmenv := vm.NewEVM(context, vm.TxContext{}, statedb, p.config, cfg)
	if beaconRoot := block.BeaconRoot(); beaconRoot != nil {
		ProcessBeaconBlockRoot(*beaconRoot, vmenv, statedb)
	}
	// Iterate over and process the individual transactions
	for i, tx := range block.Transactions() {
		msg, err := TransactionToMessage(tx, signer, header.BaseFee)
		if err != nil {
			return nil, nil, 0, fmt.Errorf("could not apply tx %d [%v]: %w", i, tx.Hash().Hex(), err)
		}
		statedb.SetTxContext(tx.Hash(), i)

		receipt, err := ApplyTransactionWithEVM(msg, p.config, gp, statedb, blockNumber, blockHash, tx, usedGas, vmenv)
		if err != nil {
			return nil, nil, 0, fmt.Errorf("could not apply tx %d [%v]: %w", i, tx.Hash().Hex(), err)
		}
		receipts = append(receipts, receipt)
		allLogs = append(allLogs, receipt.Logs...)
	}
	// Fail if Shanghai not enabled and len(withdrawals) is non-zero.
	withdrawals := block.Withdrawals()
	if len(withdrawals) > 0 && !p.config.IsShanghai(block.Number(), block.Time()) {
		return nil, nil, 0, errors.New("withdrawals before shanghai")
	}
	// Finalize the block, applying any consensus engine specific extras (e.g. block rewards)
	p.chain.engine.Finalize(p.chain, header, statedb, block.Body())

	return receipts, allLogs, *usedGas, nil
}

// ApplyTransactionWithEVM attempts to apply a transaction to the given state database
// and uses the input parameters for its environment similar to ApplyTransaction. However,
// this method takes an already created EVM instance as input.
func ApplyTransactionWithEVM(msg *Message, config *params.ChainConfig, gp *GasPool, statedb *state.StateDB, blockNumber *big.Int, blockHash common.Hash, tx *types.Transaction, usedGas *uint64, evm *vm.EVM) (receipt *types.Receipt, err error) {
	if evm.Config.Tracer != nil && evm.Config.Tracer.OnTxStart != nil {
		evm.Config.Tracer.OnTxStart(evm.GetVMContext(), tx, msg.From)
		if evm.Config.Tracer.OnTxEnd != nil {
			defer func() {
				evm.Config.Tracer.OnTxEnd(receipt, err)
			}()
		}
	}
	// Create a new context to be used in the EVM environment.
	txContext := NewEVMTxContext(msg)
	evm.Reset(txContext, statedb)

	nonce := tx.Nonce()
	if msg.IsDepositTx && config.IsOptimismRegolith(evm.Context.Time) {
		nonce = statedb.GetNonce(msg.From)
	}

	// Apply the transaction to the current state (included in the env).
	result, err := ApplyMessage(evm, msg, gp)
	if err != nil {
		return nil, err
	}

	// Update the state with pending changes.
	var root []byte
	if config.IsByzantium(blockNumber) {
		statedb.Finalise(true)
	} else {
		root = statedb.IntermediateRoot(config.IsEIP158(blockNumber)).Bytes()
	}
	*usedGas += result.UsedGas

	// Create a new receipt for the transaction, storing the intermediate root and gas used
	// by the tx.
	receipt = &types.Receipt{Type: tx.Type(), PostState: root, CumulativeGasUsed: *usedGas}
	if result.Failed() {
		receipt.Status = types.ReceiptStatusFailed
	} else {
		receipt.Status = types.ReceiptStatusSuccessful
	}
	receipt.TxHash = tx.Hash()
	receipt.GasUsed = result.UsedGas

	if msg.IsDepositTx && config.IsOptimismRegolith(evm.Context.Time) {
		// The actual nonce for deposit transactions is only recorded from Regolith onwards and
		// otherwise must be nil.
		receipt.DepositNonce = &nonce
		// The DepositReceiptVersion for deposit transactions is only recorded from Canyon onwards
		// and otherwise must be nil.
		if config.IsOptimismCanyon(evm.Context.Time) {
			receipt.DepositReceiptVersion = new(uint64)
			*receipt.DepositReceiptVersion = types.CanyonDepositReceiptVersion
		}
	}
	if tx.Type() == types.BlobTxType {
		receipt.BlobGasUsed = uint64(len(tx.BlobHashes()) * params.BlobTxBlobGasPerBlob)
		receipt.BlobGasPrice = evm.Context.BlobBaseFee
	}

	// If the transaction created a contract, store the creation address in the receipt.
	if msg.To == nil {
		receipt.ContractAddress = crypto.CreateAddress(evm.TxContext.Origin, nonce)
	}

	// Set the receipt logs and create the bloom filter.
	receipt.Logs = statedb.GetLogs(tx.Hash(), blockNumber.Uint64(), blockHash)
	receipt.Bloom = types.CreateBloom(types.Receipts{receipt})
	receipt.BlockHash = blockHash
	receipt.BlockNumber = blockNumber
	receipt.TransactionIndex = uint(statedb.TxIndex())
	return receipt, err
}

// ApplyTransaction attempts to apply a transaction to the given state database
// and uses the input parameters for its environment. It returns the receipt
// for the transaction, gas used and an error if the transaction failed,
// indicating the block was invalid.
func ApplyTransaction(config *params.ChainConfig, bc ChainContext, author *common.Address, gp *GasPool, statedb *state.StateDB, header *types.Header, tx *types.Transaction, usedGas *uint64, cfg vm.Config) (*types.Receipt, error) {
	msg, err := TransactionToMessage(tx, types.MakeSigner(config, header.Number, header.Time), header.BaseFee)
	if err != nil {
		return nil, err
	}
	// Create a new context to be used in the EVM environment
	blockContext := NewEVMBlockContext(header, bc, author, config, statedb)
	txContext := NewEVMTxContext(msg)
	vmenv := vm.NewEVM(blockContext, txContext, statedb, config, cfg)
	return ApplyTransactionWithEVM(msg, config, gp, statedb, header.Number, header.Hash(), tx, usedGas, vmenv)
}

// ProcessBeaconBlockRoot applies the EIP-4788 system call to the beacon block root
// contract. This method is exported to be used in tests.
func ProcessBeaconBlockRoot(beaconRoot common.Hash, vmenv *vm.EVM, statedb *state.StateDB) {
	if vmenv.Config.Tracer != nil && vmenv.Config.Tracer.OnSystemCallStart != nil {
		vmenv.Config.Tracer.OnSystemCallStart()
	}
	if vmenv.Config.Tracer != nil && vmenv.Config.Tracer.OnSystemCallEnd != nil {
		defer vmenv.Config.Tracer.OnSystemCallEnd()
	}

	// If EIP-4788 is enabled, we need to invoke the beaconroot storage contract with
	// the new root
	msg := &Message{
		From:      params.SystemAddress,
		GasLimit:  30_000_000,
		GasPrice:  common.Big0,
		GasFeeCap: common.Big0,
		GasTipCap: common.Big0,
		To:        &params.BeaconRootsAddress,
		Data:      beaconRoot[:],
	}
	vmenv.Reset(NewEVMTxContext(msg), statedb)
	statedb.AddAddressToAccessList(params.BeaconRootsAddress)
	_, _, _ = vmenv.Call(vm.AccountRef(msg.From), *msg.To, msg.Data, 30_000_000, common.U2560)
	statedb.Finalise(true)
}<|MERGE_RESOLUTION|>--- conflicted
+++ resolved
@@ -71,15 +71,10 @@
 	}
 	misc.EnsureCreate2Deployer(p.config, block.Time(), statedb)
 	var (
-<<<<<<< HEAD
-		context = NewEVMBlockContext(header, p.bc, nil, p.config, statedb)
-		vmenv   = vm.NewEVM(context, vm.TxContext{}, statedb, p.config, cfg)
-=======
 		context vm.BlockContext
->>>>>>> aa55f5ea
 		signer  = types.MakeSigner(p.config, header.Number, header.Time)
 	)
-	context = NewEVMBlockContext(header, p.chain, nil)
+	context = NewEVMBlockContext(header, p.chain, nil, p.config, statedb)
 	vmenv := vm.NewEVM(context, vm.TxContext{}, statedb, p.config, cfg)
 	if beaconRoot := block.BeaconRoot(); beaconRoot != nil {
 		ProcessBeaconBlockRoot(*beaconRoot, vmenv, statedb)
