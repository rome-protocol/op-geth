--- conflicted
+++ resolved
@@ -209,11 +209,7 @@
 			t.Fatalf("post-block %d: unexpected result returned: %v", i, result)
 		case <-time.After(25 * time.Millisecond):
 		}
-<<<<<<< HEAD
-		chain.InsertBlockWithoutSetHead(postBlocks[i], make([]uint64, 0), make([]uint64, 0))
-=======
 		chain.InsertBlockWithoutSetHead(postBlocks[i], make([]uint64, 0), make([]string, 0))
->>>>>>> 94fe3625
 	}
 
 	// Verify the blocks with pre-merge blocks and post-merge blocks
