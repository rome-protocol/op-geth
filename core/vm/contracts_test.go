--- conflicted
+++ resolved
@@ -397,8 +397,7 @@
 		Name:        "WorstCaseG2",
 		NoBenchmark: false,
 	}
-<<<<<<< HEAD
-	benchmarkPrecompiled("0f", testcase, b)
+	benchmarkPrecompiled("f0f", testcase, b)
 }
 
 // Benchmarks the sample inputs from the P256VERIFY precompile.
@@ -411,8 +410,4 @@
 	benchmarkPrecompiled("100", t, bench)
 }
 
-func TestPrecompiledP256Verify(t *testing.T) { testJson("p256Verify", "100", t) }
-=======
-	benchmarkPrecompiled("f0f", testcase, b)
-}
->>>>>>> 87246f3c
+func TestPrecompiledP256Verify(t *testing.T) { testJson("p256Verify", "100", t) }