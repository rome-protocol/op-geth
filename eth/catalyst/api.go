// Copyright 2021 The go-ethereum Authors
// This file is part of the go-ethereum library.
//
// The go-ethereum library is free software: you can redistribute it and/or modify
// it under the terms of the GNU Lesser General Public License as published by
// the Free Software Foundation, either version 3 of the License, or
// (at your option) any later version.
//
// The go-ethereum library is distributed in the hope that it will be useful,
// but WITHOUT ANY WARRANTY; without even the implied warranty of
// MERCHANTABILITY or FITNESS FOR A PARTICULAR PURPOSE. See the
// GNU Lesser General Public License for more details.
//
// You should have received a copy of the GNU Lesser General Public License
// along with the go-ethereum library. If not, see <http://www.gnu.org/licenses/>.

// Package catalyst implements the temporary eth1/eth2 RPC integration.
package catalyst

import (
	"context"
	"errors"
	"fmt"
	"math/big"
	"sync"
	"time"

	"github.com/ethereum/go-ethereum/beacon/engine"
	"github.com/ethereum/go-ethereum/common"
	"github.com/ethereum/go-ethereum/common/hexutil"
	"github.com/ethereum/go-ethereum/core/rawdb"
	"github.com/ethereum/go-ethereum/core/types"
	"github.com/ethereum/go-ethereum/eth"
	"github.com/ethereum/go-ethereum/eth/downloader"
	"github.com/ethereum/go-ethereum/log"
	"github.com/ethereum/go-ethereum/miner"
	"github.com/ethereum/go-ethereum/node"
	"github.com/ethereum/go-ethereum/rpc"
	"go.opentelemetry.io/otel/attribute"
	"go.opentelemetry.io/otel/trace"
)

// Register adds the engine API to the full node.
func Register(stack *node.Node, backend *eth.Ethereum) error {
	log.Warn("Engine API enabled", "protocol", "eth")
	stack.RegisterAPIs([]rpc.API{
		{
			Namespace:     "engine",
			Service:       NewConsensusAPI(backend),
			Authenticated: true,
		},
	})
	return nil
}

const (
	// invalidBlockHitEviction is the number of times an invalid block can be
	// referenced in forkchoice update or new payload before it is attempted
	// to be reprocessed again.
	invalidBlockHitEviction = 128

	// invalidTipsetsCap is the max number of recent block hashes tracked that
	// have lead to some bad ancestor block. It's just an OOM protection.
	invalidTipsetsCap = 512

	// beaconUpdateStartupTimeout is the time to wait for a beacon client to get
	// attached before starting to issue warnings.
	beaconUpdateStartupTimeout = 30 * time.Second

	// beaconUpdateConsensusTimeout is the max time allowed for a beacon client
	// to send a consensus update before it's considered offline and the user is
	// warned.
	beaconUpdateConsensusTimeout = 2 * time.Minute

	// beaconUpdateWarnFrequency is the frequency at which to warn the user that
	// the beacon client is offline.
	beaconUpdateWarnFrequency = 5 * time.Minute
)

// All methods provided over the engine endpoint.
var caps = []string{
	"engine_forkchoiceUpdatedV1",
	"engine_forkchoiceUpdatedV2",
	"engine_forkchoiceUpdatedV3",
	"engine_exchangeTransitionConfigurationV1",
	"engine_getPayloadV1",
	"engine_getPayloadV2",
	"engine_getPayloadV3",
	"engine_newPayloadV1",
	"engine_newPayloadV2",
	"engine_newPayloadV3",
	"engine_getPayloadBodiesByHashV1",
	"engine_getPayloadBodiesByRangeV1",
}

type ConsensusAPI struct {
	eth *eth.Ethereum

	remoteBlocks *headerQueue  // Cache of remote payloads received
	localBlocks  *payloadQueue // Cache of local payloads generated

	// The forkchoice update and new payload method require us to return the
	// latest valid hash in an invalid chain. To support that return, we need
	// to track historical bad blocks as well as bad tipsets in case a chain
	// is constantly built on it.
	//
	// There are a few important caveats in this mechanism:
	//   - The bad block tracking is ephemeral, in-memory only. We must never
	//     persist any bad block information to disk as a bug in Geth could end
	//     up blocking a valid chain, even if a later Geth update would accept
	//     it.
	//   - Bad blocks will get forgotten after a certain threshold of import
	//     attempts and will be retried. The rationale is that if the network
	//     really-really-really tries to feed us a block, we should give it a
	//     new chance, perhaps us being racey instead of the block being legit
	//     bad (this happened in Geth at a point with import vs. pending race).
	//   - Tracking all the blocks built on top of the bad one could be a bit
	//     problematic, so we will only track the head chain segment of a bad
	//     chain to allow discarding progressing bad chains and side chains,
	//     without tracking too much bad data.
	invalidBlocksHits map[common.Hash]int           // Ephemeral cache to track invalid blocks and their hit count
	invalidTipsets    map[common.Hash]*types.Header // Ephemeral cache to track invalid tipsets and their bad ancestor
	invalidLock       sync.Mutex                    // Protects the invalid maps from concurrent access

	// Geth can appear to be stuck or do strange things if the beacon client is
	// offline or is sending us strange data. Stash some update stats away so
	// that we can warn the user and not have them open issues on our tracker.
	lastTransitionUpdate time.Time
	lastTransitionLock   sync.Mutex
	lastForkchoiceUpdate time.Time
	lastForkchoiceLock   sync.Mutex
	lastNewPayloadUpdate time.Time
	lastNewPayloadLock   sync.Mutex

	forkchoiceLock sync.Mutex // Lock for the forkChoiceUpdated method
	newPayloadLock sync.Mutex // Lock for the NewPayload method
}

// NewConsensusAPI creates a new consensus api for the given backend.
// The underlying blockchain needs to have a valid terminal total difficulty set.
func NewConsensusAPI(eth *eth.Ethereum) *ConsensusAPI {
	api := newConsensusAPIWithoutHeartbeat(eth)
	go api.heartbeat()
	return api
}

// newConsensusAPIWithoutHeartbeat creates a new consensus api for the SimulatedBeacon Node.
func newConsensusAPIWithoutHeartbeat(eth *eth.Ethereum) *ConsensusAPI {
	if eth.BlockChain().Config().TerminalTotalDifficulty == nil {
		log.Warn("Engine API started but chain not configured for merge yet")
	}
	api := &ConsensusAPI{
		eth:               eth,
		remoteBlocks:      newHeaderQueue(),
		localBlocks:       newPayloadQueue(),
		invalidBlocksHits: make(map[common.Hash]int),
		invalidTipsets:    make(map[common.Hash]*types.Header),
	}
	eth.Downloader().SetBadBlockCallback(api.setInvalidAncestor)
	return api
}

// ForkchoiceUpdatedV1 has several responsibilities:
//
// We try to set our blockchain to the headBlock.
//
// If the method is called with an empty head block: we return success, which can be used
// to check if the engine API is enabled.
//
// If the total difficulty was not reached: we return INVALID.
//
// If the finalizedBlockHash is set: we check if we have the finalizedBlockHash in our db,
// if not we start a sync.
//
// If there are payloadAttributes: we try to assemble a block with the payloadAttributes
// and return its payloadID.
func (api *ConsensusAPI) ForkchoiceUpdatedV1(update engine.ForkchoiceStateV1, payloadAttributes *engine.RomePayloadAttributes) (engine.ForkChoiceResponse, error) {
	if payloadAttributes != nil {
		if payloadAttributes.Withdrawals != nil {
			return engine.STATUS_INVALID, engine.InvalidParams.With(errors.New("withdrawals not supported in V1"))
		}
		if api.eth.BlockChain().Config().IsShanghai(api.eth.BlockChain().Config().LondonBlock, payloadAttributes.Timestamp) {
			return engine.STATUS_INVALID, engine.InvalidParams.With(errors.New("forkChoiceUpdateV1 called post-shanghai"))
		}
	}
	return api.forkchoiceUpdated(update, payloadAttributes)
}

// ForkchoiceUpdatedV2 is equivalent to V1 with the addition of withdrawals in the payload attributes.
func (api *ConsensusAPI) ForkchoiceUpdatedV2(update engine.ForkchoiceStateV1, payloadAttributes *engine.RomePayloadAttributes) (engine.ForkChoiceResponse, error) {
	if payloadAttributes != nil {
		if err := api.verifyPayloadAttributes(payloadAttributes); err != nil {
			return engine.STATUS_INVALID, engine.InvalidParams.With(err)
		}
	}
	return api.forkchoiceUpdated(update, payloadAttributes)
}

// ForkchoiceUpdatedV3 is equivalent to V2 with the addition of parent beacon block root in the payload attributes.
func (api *ConsensusAPI) ForkchoiceUpdatedV3(update engine.ForkchoiceStateV1, payloadAttributes *engine.RomePayloadAttributes) (engine.ForkChoiceResponse, error) {
	if payloadAttributes != nil {
		if err := api.verifyPayloadAttributes(payloadAttributes); err != nil {
			return engine.STATUS_INVALID, engine.InvalidParams.With(err)
		}
	}
	return api.forkchoiceUpdated(update, payloadAttributes)
}

func (api *ConsensusAPI) verifyPayloadAttributes(attr *engine.RomePayloadAttributes) error {
	c := api.eth.BlockChain().Config()

	// Verify withdrawals attribute for Shanghai.
	if err := checkAttribute(c.IsShanghai, attr.Withdrawals != nil, c.LondonBlock, attr.Timestamp); err != nil {
		return fmt.Errorf("invalid withdrawals: %w", err)
	}
	return nil
}

func checkAttribute(active func(*big.Int, uint64) bool, exists bool, block *big.Int, time uint64) error {
	if active(block, time) && !exists {
		return errors.New("fork active, missing expected attribute")
	}
	if !active(block, time) && exists {
		return errors.New("fork inactive, unexpected attribute set")
	}
	return nil
}

func (api *ConsensusAPI) forkchoiceUpdated(update engine.ForkchoiceStateV1, payloadAttributes *engine.RomePayloadAttributes) (engine.ForkChoiceResponse, error) {
	api.forkchoiceLock.Lock()
	defer api.forkchoiceLock.Unlock()

	log.Info("Engine API request received", "method", "ForkchoiceUpdated", "head", update.HeadBlockHash, "finalized", update.FinalizedBlockHash, "safe", update.SafeBlockHash)
	if update.HeadBlockHash == (common.Hash{}) {
		return engine.STATUS_INVALID, nil // TODO(karalabe): Why does someone send us this?
	}
	// Stash away the last update to warn the user if the beacon client goes offline
	api.lastForkchoiceLock.Lock()
	api.lastForkchoiceUpdate = time.Now()
	api.lastForkchoiceLock.Unlock()

	// Check whether we have the block yet in our database or not. If not, we'll
	// need to either trigger a sync, or to reject this forkchoice update for a
	// reason.
	block := api.eth.BlockChain().GetBlockByHash(update.HeadBlockHash)
	if block == nil {
		// If this block was previously invalidated, keep rejecting it here too
		if res := api.checkInvalidAncestor(update.HeadBlockHash, update.HeadBlockHash); res != nil {
			return engine.ForkChoiceResponse{PayloadStatus: *res, PayloadID: nil}, nil
		}
		// If the head hash is unknown (was not given to us in a newPayload request),
		// we cannot resolve the header, so not much to do. This could be extended in
		// the future to resolve from the `eth` network, but it's an unexpected case
		// that should be fixed, not papered over.
		header := api.remoteBlocks.get(update.HeadBlockHash)
		if header == nil {
			log.Warn("Forkchoice requested unknown head", "hash", update.HeadBlockHash)
			return engine.STATUS_SYNCING, nil
		}
		// If the finalized hash is known, we can direct the downloader to move
		// potentially more data to the freezer from the get go.
		finalized := api.remoteBlocks.get(update.FinalizedBlockHash)

		// Header advertised via a past newPayload request. Start syncing to it.
		// Before we do however, make sure any legacy sync in switched off so we
		// don't accidentally have 2 cycles running.
		if merger := api.eth.Merger(); !merger.TDDReached() {
			merger.ReachTTD()
			api.eth.Downloader().Cancel()
		}
		context := []interface{}{"number", header.Number, "hash", header.Hash()}
		if update.FinalizedBlockHash != (common.Hash{}) {
			if finalized == nil {
				context = append(context, []interface{}{"finalized", "unknown"}...)
			} else {
				context = append(context, []interface{}{"finalized", finalized.Number}...)
			}
		}
		if err := api.eth.Downloader().BeaconSync(api.eth.SyncMode(), header, finalized); err != nil {
			return engine.STATUS_SYNCING, err
		}
		return engine.STATUS_SYNCING, nil
	}
	// Block is known locally, just sanity check that the beacon client does not
	// attempt to push us back to before the merge.
	if block.Difficulty().BitLen() > 0 || block.NumberU64() == 0 {
		var (
			td  = api.eth.BlockChain().GetTd(update.HeadBlockHash, block.NumberU64())
			ptd = api.eth.BlockChain().GetTd(block.ParentHash(), block.NumberU64()-1)
			ttd = api.eth.BlockChain().Config().TerminalTotalDifficulty
		)
		if td == nil || (block.NumberU64() > 0 && ptd == nil) {
			log.Error("TDs unavailable for TTD check", "number", block.NumberU64(), "hash", update.HeadBlockHash, "td", td, "parent", block.ParentHash(), "ptd", ptd)
			return engine.STATUS_INVALID, errors.New("TDs unavailable for TDD check")
		}
		if td.Cmp(ttd) < 0 {
			log.Error("Refusing beacon update to pre-merge", "number", block.NumberU64(), "hash", update.HeadBlockHash, "diff", block.Difficulty(), "age", common.PrettyAge(time.Unix(int64(block.Time()), 0)))
			return engine.ForkChoiceResponse{PayloadStatus: engine.INVALID_TERMINAL_BLOCK, PayloadID: nil}, nil
		}
		if block.NumberU64() > 0 && ptd.Cmp(ttd) >= 0 {
			log.Error("Parent block is already post-ttd", "number", block.NumberU64(), "hash", update.HeadBlockHash, "diff", block.Difficulty(), "age", common.PrettyAge(time.Unix(int64(block.Time()), 0)))
			return engine.ForkChoiceResponse{PayloadStatus: engine.INVALID_TERMINAL_BLOCK, PayloadID: nil}, nil
		}
	}
	valid := func(id *engine.PayloadID) engine.ForkChoiceResponse {
		return engine.ForkChoiceResponse{
			PayloadStatus: engine.PayloadStatusV1{Status: engine.VALID, LatestValidHash: &update.HeadBlockHash},
			PayloadID:     id,
		}
	}
	if rawdb.ReadCanonicalHash(api.eth.ChainDb(), block.NumberU64()) != update.HeadBlockHash {
		// Block is not canonical, set head.
		if latestValid, err := api.eth.BlockChain().SetCanonical(block); err != nil {
			return engine.ForkChoiceResponse{PayloadStatus: engine.PayloadStatusV1{Status: engine.INVALID, LatestValidHash: &latestValid}}, err
		}
	} else if api.eth.BlockChain().CurrentBlock().Hash() == update.HeadBlockHash {
		// If the specified head matches with our local head, do nothing and keep
		// generating the payload. It's a special corner case that a few slots are
		// missing and we are requested to generate the payload in slot.
	} else if api.eth.BlockChain().Config().Optimism == nil { // minor Engine API divergence: allow proposers to reorg their own chain
		// If the head block is already in our canonical chain, the beacon client is
		// probably resyncing. Ignore the update.
		log.Info("Ignoring beacon update to old head", "number", block.NumberU64(), "hash", update.HeadBlockHash, "age", common.PrettyAge(time.Unix(int64(block.Time()), 0)), "have", api.eth.BlockChain().CurrentBlock().Number)
		return valid(nil), nil
	}
	api.eth.SetSynced()

	// If the beacon client also advertised a finalized block, mark the local
	// chain final and completely in PoS mode.
	if update.FinalizedBlockHash != (common.Hash{}) {
		if merger := api.eth.Merger(); !merger.PoSFinalized() {
			merger.FinalizePoS()
		}
		// If the finalized block is not in our canonical tree, somethings wrong
		finalBlock := api.eth.BlockChain().GetBlockByHash(update.FinalizedBlockHash)
		if finalBlock == nil {
			log.Warn("Final block not available in database", "hash", update.FinalizedBlockHash)
			return engine.STATUS_INVALID, engine.InvalidForkChoiceState.With(errors.New("final block not available in database"))
		} else if rawdb.ReadCanonicalHash(api.eth.ChainDb(), finalBlock.NumberU64()) != update.FinalizedBlockHash {
			log.Warn("Final block not in canonical chain", "number", block.NumberU64(), "hash", update.HeadBlockHash)
			return engine.STATUS_INVALID, engine.InvalidForkChoiceState.With(errors.New("final block not in canonical chain"))
		}
		// Set the finalized block
		api.eth.BlockChain().SetFinalized(finalBlock.Header())
	}
	// Check if the safe block hash is in our canonical tree, if not somethings wrong
	if update.SafeBlockHash != (common.Hash{}) {
		safeBlock := api.eth.BlockChain().GetBlockByHash(update.SafeBlockHash)
		if safeBlock == nil {
			log.Warn("Safe block not available in database")
			return engine.STATUS_INVALID, engine.InvalidForkChoiceState.With(errors.New("safe block not available in database"))
		}
		if rawdb.ReadCanonicalHash(api.eth.ChainDb(), safeBlock.NumberU64()) != update.SafeBlockHash {
			log.Warn("Safe block not in canonical chain")
			return engine.STATUS_INVALID, engine.InvalidForkChoiceState.With(errors.New("safe block not in canonical chain"))
		}
		// Set the safe block
		api.eth.BlockChain().SetSafe(safeBlock.Header())
	}
	// If payload generation was requested, create a new block to be potentially
	// sealed by the beacon client. The payload will be requested later, and we
	// will replace it arbitrarily many times in between.
	if payloadAttributes != nil {
		if api.eth.BlockChain().Config().Optimism != nil && payloadAttributes.GasLimit == nil {
			return engine.STATUS_INVALID, engine.InvalidPayloadAttributes.With(errors.New("gasLimit parameter is required"))
		}
		transactions := make(types.Transactions, 0, len(payloadAttributes.Transactions))
		tracer := log.GetTracer()
		for i, otx := range payloadAttributes.Transactions {
			var tx types.Transaction
			if err := tx.UnmarshalBinary(otx); err != nil {
				return engine.STATUS_INVALID, fmt.Errorf("transaction %d is not valid: %v", i, err)
			}
			_, span := tracer.Start(context.Background(), "forkchoiceUpdated",
				trace.WithAttributes(
					attribute.String("tx_hash", tx.Hash().Hex()),
					attribute.String("timestamp", time.Now().Format(time.RFC3339Nano)),
				))
			transactions = append(transactions, &tx)
			span.End()
		}
		args := &miner.BuildPayloadArgs{
			Parent:       update.HeadBlockHash,
			Timestamp:    payloadAttributes.Timestamp,
			FeeRecipient: payloadAttributes.SuggestedFeeRecipient,
			Random:       payloadAttributes.Random,
			Withdrawals:  payloadAttributes.Withdrawals,
			BeaconRoot:   payloadAttributes.BeaconRoot,
			NoTxPool:     payloadAttributes.NoTxPool,
			Transactions: transactions,
			GasLimit:     payloadAttributes.GasLimit,
			GasUsed:      payloadAttributes.GasUsed,
<<<<<<< HEAD
			GasPrice:     payloadAttributes.GasPrice,
=======
			Footprints:   payloadAttributes.TxFootprints,
>>>>>>> 94fe3625
		}
		id := args.Id()
		// If we already are busy generating this work, then we do not need
		// to start a second process.
		if api.localBlocks.has(id) {
			return valid(&id), nil
		}
		payload, err := api.eth.Miner().BuildPayload(args)
		if err != nil {
			log.Error("Failed to build payload", "err", err)
			return valid(nil), engine.InvalidPayloadAttributes.With(err)
		}
		api.localBlocks.put(id, payload)
		return valid(&id), nil
	}
	return valid(nil), nil
}

// ExchangeTransitionConfigurationV1 checks the given configuration against
// the configuration of the node.
func (api *ConsensusAPI) ExchangeTransitionConfigurationV1(config engine.TransitionConfigurationV1) (*engine.TransitionConfigurationV1, error) {
	log.Trace("Engine API request received", "method", "ExchangeTransitionConfiguration", "ttd", config.TerminalTotalDifficulty)
	if config.TerminalTotalDifficulty == nil {
		return nil, errors.New("invalid terminal total difficulty")
	}
	// Stash away the last update to warn the user if the beacon client goes offline
	api.lastTransitionLock.Lock()
	api.lastTransitionUpdate = time.Now()
	api.lastTransitionLock.Unlock()

	ttd := api.eth.BlockChain().Config().TerminalTotalDifficulty
	if ttd == nil || ttd.Cmp(config.TerminalTotalDifficulty.ToInt()) != 0 {
		log.Warn("Invalid TTD configured", "geth", ttd, "beacon", config.TerminalTotalDifficulty)
		return nil, fmt.Errorf("invalid ttd: execution %v consensus %v", ttd, config.TerminalTotalDifficulty)
	}
	if config.TerminalBlockHash != (common.Hash{}) {
		if hash := api.eth.BlockChain().GetCanonicalHash(uint64(config.TerminalBlockNumber)); hash == config.TerminalBlockHash {
			return &engine.TransitionConfigurationV1{
				TerminalTotalDifficulty: (*hexutil.Big)(ttd),
				TerminalBlockHash:       config.TerminalBlockHash,
				TerminalBlockNumber:     config.TerminalBlockNumber,
			}, nil
		}
		return nil, errors.New("invalid terminal block hash")
	}
	return &engine.TransitionConfigurationV1{TerminalTotalDifficulty: (*hexutil.Big)(ttd)}, nil
}

// GetPayloadV1 returns a cached payload by id.
func (api *ConsensusAPI) GetPayloadV1(payloadID engine.PayloadID) (*engine.RomeExecutableData, error) {
	data, err := api.getPayload(payloadID, false)
	if err != nil {
		return nil, err
	}
	return data.ExecutionPayload, nil
}

// GetPayloadV2 returns a cached payload by id.
func (api *ConsensusAPI) GetPayloadV2(payloadID engine.PayloadID) (*engine.ExecutionPayloadEnvelope, error) {
	return api.getPayload(payloadID, false)
}

// GetPayloadV3 returns a cached payload by id.
func (api *ConsensusAPI) GetPayloadV3(payloadID engine.PayloadID) (*engine.ExecutionPayloadEnvelope, error) {
	return api.getPayload(payloadID, false)
}

func (api *ConsensusAPI) getPayload(payloadID engine.PayloadID, full bool) (*engine.ExecutionPayloadEnvelope, error) {
	log.Trace("Engine API request received", "method", "GetPayload", "id", payloadID)
	data := api.localBlocks.get(payloadID, full)
	if data == nil {
		return nil, engine.UnknownPayload
	}
	return data, nil
}

// NewPayloadV1 creates an Eth1 block, inserts it in the chain, and returns the status of the chain.
func (api *ConsensusAPI) NewPayloadV1(params engine.RomeExecutableData) (engine.PayloadStatusV1, error) {
	if params.Withdrawals != nil {
		return engine.PayloadStatusV1{Status: engine.INVALID}, engine.InvalidParams.With(errors.New("withdrawals not supported in V1"))
	}
	return api.newPayload(params, nil, nil)
}

// NewPayloadV2 creates an Eth1 block, inserts it in the chain, and returns the status of the chain.
func (api *ConsensusAPI) NewPayloadV2(params engine.RomeExecutableData) (engine.PayloadStatusV1, error) {
	if api.eth.BlockChain().Config().IsShanghai(new(big.Int).SetUint64(params.Number), params.Timestamp) {
		if params.Withdrawals == nil {
			return engine.PayloadStatusV1{Status: engine.INVALID}, engine.InvalidParams.With(errors.New("nil withdrawals post-shanghai"))
		}
	} else if params.Withdrawals != nil {
		return engine.PayloadStatusV1{Status: engine.INVALID}, engine.InvalidParams.With(errors.New("non-nil withdrawals pre-shanghai"))
	}
	return api.newPayload(params, nil, nil)
}

// NewPayloadV3 creates an Eth1 block, inserts it in the chain, and returns the status of the chain.
func (api *ConsensusAPI) NewPayloadV3(params engine.RomeExecutableData, versionedHashes []common.Hash, beaconRoot *common.Hash) (engine.PayloadStatusV1, error) {
	if params.ExcessBlobGas == nil {
		return engine.PayloadStatusV1{Status: engine.INVALID}, engine.InvalidParams.With(errors.New("nil excessBlobGas post-cancun"))
	}
	if params.BlobGasUsed == nil {
		return engine.PayloadStatusV1{Status: engine.INVALID}, engine.InvalidParams.With(errors.New("nil params.BlobGasUsed post-cancun"))
	}
	if versionedHashes == nil {
		return engine.PayloadStatusV1{Status: engine.INVALID}, engine.InvalidParams.With(errors.New("nil versionedHashes post-cancun"))
	}
	if beaconRoot == nil {
		return engine.PayloadStatusV1{Status: engine.INVALID}, engine.InvalidParams.With(errors.New("nil parentBeaconBlockRoot post-cancun"))
	}

	if !api.eth.BlockChain().Config().IsCancun(new(big.Int).SetUint64(params.Number), params.Timestamp) {
		return engine.PayloadStatusV1{Status: engine.INVALID}, engine.UnsupportedFork.With(errors.New("newPayloadV3 called pre-cancun"))
	}

	return api.newPayload(params, versionedHashes, beaconRoot)
}

func (api *ConsensusAPI) newPayload(params engine.RomeExecutableData, versionedHashes []common.Hash, beaconRoot *common.Hash) (engine.PayloadStatusV1, error) {
	// The locking here is, strictly, not required. Without these locks, this can happen:
	//
	// 1. NewPayload( execdata-N ) is invoked from the CL. It goes all the way down to
	//      api.eth.BlockChain().InsertBlockWithoutSetHead, where it is blocked on
	//      e.g database compaction.
	// 2. The call times out on the CL layer, which issues another NewPayload (execdata-N) call.
	//    Similarly, this also get stuck on the same place. Importantly, since the
	//    first call has not gone through, the early checks for "do we already have this block"
	//    will all return false.
	// 3. When the db compaction ends, then N calls inserting the same payload are processed
	//    sequentially.
	// Hence, we use a lock here, to be sure that the previous call has finished before we
	// check whether we already have the block locally.
	api.newPayloadLock.Lock()
	defer api.newPayloadLock.Unlock()
	log.Trace("Engine API request received", "method", "NewPayload", "number", params.Number, "hash", params.BlockHash)
	block, err := engine.ExecutableDataToBlock(params, versionedHashes, beaconRoot)
	if err != nil {
		log.Warn("Invalid NewPayload params", "params", params, "error", err)
		return api.invalid(err, nil), nil
	}
	// Stash away the last update to warn the user if the beacon client goes offline
	api.lastNewPayloadLock.Lock()
	api.lastNewPayloadUpdate = time.Now()
	api.lastNewPayloadLock.Unlock()

	// If we already have the block locally, ignore the entire execution and just
	// return a fake success.
	if block := api.eth.BlockChain().GetBlockByHash(params.BlockHash); block != nil {
		log.Warn("Ignoring already known beacon payload", "number", params.Number, "hash", params.BlockHash, "age", common.PrettyAge(time.Unix(int64(block.Time()), 0)))
		hash := block.Hash()
		return engine.PayloadStatusV1{Status: engine.VALID, LatestValidHash: &hash}, nil
	}
	// If this block was rejected previously, keep rejecting it
	if res := api.checkInvalidAncestor(block.Hash(), block.Hash()); res != nil {
		return *res, nil
	}
	// If the parent is missing, we - in theory - could trigger a sync, but that
	// would also entail a reorg. That is problematic if multiple sibling blocks
	// are being fed to us, and even more so, if some semi-distant uncle shortens
	// our live chain. As such, payload execution will not permit reorgs and thus
	// will not trigger a sync cycle. That is fine though, if we get a fork choice
	// update after legit payload executions.
	parent := api.eth.BlockChain().GetBlock(block.ParentHash(), block.NumberU64()-1)
	if parent == nil {
		return api.delayPayloadImport(block)
	}
	// We have an existing parent, do some sanity checks to avoid the beacon client
	// triggering too early
	var (
		ptd  = api.eth.BlockChain().GetTd(parent.Hash(), parent.NumberU64())
		ttd  = api.eth.BlockChain().Config().TerminalTotalDifficulty
		gptd = api.eth.BlockChain().GetTd(parent.ParentHash(), parent.NumberU64()-1)
	)
	if ptd.Cmp(ttd) < 0 {
		log.Warn("Ignoring pre-merge payload", "number", params.Number, "hash", params.BlockHash, "td", ptd, "ttd", ttd)
		return engine.INVALID_TERMINAL_BLOCK, nil
	}
	if parent.Difficulty().BitLen() > 0 && gptd != nil && gptd.Cmp(ttd) >= 0 {
		log.Error("Ignoring pre-merge parent block", "number", params.Number, "hash", params.BlockHash, "td", ptd, "ttd", ttd)
		return engine.INVALID_TERMINAL_BLOCK, nil
	}
	if block.Time() < parent.Time() {
		log.Warn("Invalid timestamp", "parent", block.Time(), "block", block.Time())
		return api.invalid(errors.New("invalid timestamp"), parent.Header()), nil
	}
	// Another corner case: if the node is in snap sync mode, but the CL client
	// tries to make it import a block. That should be denied as pushing something
	// into the database directly will conflict with the assumptions of snap sync
	// that it has an empty db that it can fill itself.
	if api.eth.SyncMode() != downloader.FullSync {
		return api.delayPayloadImport(block)
	}
	if !api.eth.BlockChain().HasBlockAndState(block.ParentHash(), block.NumberU64()-1) {
		api.remoteBlocks.put(block.Hash(), block.Header())
		log.Warn("State not available, ignoring new payload")
		return engine.PayloadStatusV1{Status: engine.ACCEPTED}, nil
	}
	log.Trace("Inserting block without sethead", "hash", block.Hash(), "number", block.Number)
<<<<<<< HEAD
	if err := api.eth.BlockChain().InsertBlockWithoutSetHead(block, make([]uint64, 0), make([]uint64, 0)); err != nil {
=======
	if err := api.eth.BlockChain().InsertBlockWithoutSetHead(block, params.RomeGasUsed, params.TxFootprints); err != nil {
>>>>>>> 94fe3625
		log.Warn("NewPayloadV1: inserting block failed", "error", err)

		api.invalidLock.Lock()
		api.invalidBlocksHits[block.Hash()] = 1
		api.invalidTipsets[block.Hash()] = block.Header()
		api.invalidLock.Unlock()

		return api.invalid(err, parent.Header()), nil
	}
	// We've accepted a valid payload from the beacon client. Mark the local
	// chain transitions to notify other subsystems (e.g. downloader) of the
	// behavioral change.
	if merger := api.eth.Merger(); !merger.TDDReached() {
		merger.ReachTTD()
		api.eth.Downloader().Cancel()
	}
	hash := block.Hash()
	return engine.PayloadStatusV1{Status: engine.VALID, LatestValidHash: &hash}, nil
}

// delayPayloadImport stashes the given block away for import at a later time,
// either via a forkchoice update or a sync extension. This method is meant to
// be called by the newpayload command when the block seems to be ok, but some
// prerequisite prevents it from being processed (e.g. no parent, or snap sync).
func (api *ConsensusAPI) delayPayloadImport(block *types.Block) (engine.PayloadStatusV1, error) {
	// Sanity check that this block's parent is not on a previously invalidated
	// chain. If it is, mark the block as invalid too.
	if res := api.checkInvalidAncestor(block.ParentHash(), block.Hash()); res != nil {
		return *res, nil
	}
	// Stash the block away for a potential forced forkchoice update to it
	// at a later time.
	api.remoteBlocks.put(block.Hash(), block.Header())

	// Although we don't want to trigger a sync, if there is one already in
	// progress, try to extend if with the current payload request to relieve
	// some strain from the forkchoice update.
	err := api.eth.Downloader().BeaconExtend(api.eth.SyncMode(), block.Header())
	if err == nil {
		log.Debug("Payload accepted for sync extension", "number", block.NumberU64(), "hash", block.Hash())
		return engine.PayloadStatusV1{Status: engine.SYNCING}, nil
	}
	// Either no beacon sync was started yet, or it rejected the delivered
	// payload as non-integratable on top of the existing sync. We'll just
	// have to rely on the beacon client to forcefully update the head with
	// a forkchoice update request.
	if api.eth.SyncMode() == downloader.FullSync {
		// In full sync mode, failure to import a well-formed block can only mean
		// that the parent state is missing and the syncer rejected extending the
		// current cycle with the new payload.
		log.Warn("Ignoring payload with missing parent", "number", block.NumberU64(), "hash", block.Hash(), "parent", block.ParentHash(), "reason", err)
	} else {
		// In non-full sync mode (i.e. snap sync) all payloads are rejected until
		// snap sync terminates as snap sync relies on direct database injections
		// and cannot afford concurrent out-if-band modifications via imports.
		log.Warn("Ignoring payload while snap syncing", "number", block.NumberU64(), "hash", block.Hash(), "reason", err)
	}
	return engine.PayloadStatusV1{Status: engine.SYNCING}, nil
}

// setInvalidAncestor is a callback for the downloader to notify us if a bad block
// is encountered during the async sync.
func (api *ConsensusAPI) setInvalidAncestor(invalid *types.Header, origin *types.Header) {
	api.invalidLock.Lock()
	defer api.invalidLock.Unlock()

	api.invalidTipsets[origin.Hash()] = invalid
	api.invalidBlocksHits[invalid.Hash()]++
}

// checkInvalidAncestor checks whether the specified chain end links to a known
// bad ancestor. If yes, it constructs the payload failure response to return.
func (api *ConsensusAPI) checkInvalidAncestor(check common.Hash, head common.Hash) *engine.PayloadStatusV1 {
	api.invalidLock.Lock()
	defer api.invalidLock.Unlock()

	// If the hash to check is unknown, return valid
	invalid, ok := api.invalidTipsets[check]
	if !ok {
		return nil
	}
	// If the bad hash was hit too many times, evict it and try to reprocess in
	// the hopes that we have a data race that we can exit out of.
	badHash := invalid.Hash()

	api.invalidBlocksHits[badHash]++
	if api.invalidBlocksHits[badHash] >= invalidBlockHitEviction {
		log.Warn("Too many bad block import attempt, trying", "number", invalid.Number, "hash", badHash)
		delete(api.invalidBlocksHits, badHash)

		for descendant, badHeader := range api.invalidTipsets {
			if badHeader.Hash() == badHash {
				delete(api.invalidTipsets, descendant)
			}
		}
		return nil
	}
	// Not too many failures yet, mark the head of the invalid chain as invalid
	if check != head {
		log.Warn("Marked new chain head as invalid", "hash", head, "badnumber", invalid.Number, "badhash", badHash)
		for len(api.invalidTipsets) >= invalidTipsetsCap {
			for key := range api.invalidTipsets {
				delete(api.invalidTipsets, key)
				break
			}
		}
		api.invalidTipsets[head] = invalid
	}
	// If the last valid hash is the terminal pow block, return 0x0 for latest valid hash
	lastValid := &invalid.ParentHash
	if header := api.eth.BlockChain().GetHeader(invalid.ParentHash, invalid.Number.Uint64()-1); header != nil && header.Difficulty.Sign() != 0 {
		lastValid = &common.Hash{}
	}
	failure := "links to previously rejected block"
	return &engine.PayloadStatusV1{
		Status:          engine.INVALID,
		LatestValidHash: lastValid,
		ValidationError: &failure,
	}
}

// invalid returns a response "INVALID" with the latest valid hash supplied by latest.
func (api *ConsensusAPI) invalid(err error, latestValid *types.Header) engine.PayloadStatusV1 {
	var currentHash *common.Hash
	if latestValid != nil {
		if latestValid.Difficulty.BitLen() != 0 {
			// Set latest valid hash to 0x0 if parent is PoW block
			currentHash = &common.Hash{}
		} else {
			// Otherwise set latest valid hash to parent hash
			h := latestValid.Hash()
			currentHash = &h
		}
	}
	errorMsg := err.Error()
	return engine.PayloadStatusV1{Status: engine.INVALID, LatestValidHash: currentHash, ValidationError: &errorMsg}
}

// heartbeat loops indefinitely, and checks if there have been beacon client updates
// received in the last while. If not - or if they but strange ones - it warns the
// user that something might be off with their consensus node.
//
// TODO(karalabe): Spin this goroutine down somehow
func (api *ConsensusAPI) heartbeat() {
	if api.eth.BlockChain().Config().Optimism != nil { // don't start the api heartbeat, there is no transition
		return
	}
	// Sleep a bit on startup since there's obviously no beacon client yet
	// attached, so no need to print scary warnings to the user.
	time.Sleep(beaconUpdateStartupTimeout)

	// If the network is not yet merged/merging, don't bother continuing.
	if api.eth.BlockChain().Config().TerminalTotalDifficulty == nil {
		return
	}

	var offlineLogged time.Time

	for {
		// Sleep a bit and retrieve the last known consensus updates
		time.Sleep(5 * time.Second)

		api.lastTransitionLock.Lock()
		lastTransitionUpdate := api.lastTransitionUpdate
		api.lastTransitionLock.Unlock()

		api.lastForkchoiceLock.Lock()
		lastForkchoiceUpdate := api.lastForkchoiceUpdate
		api.lastForkchoiceLock.Unlock()

		api.lastNewPayloadLock.Lock()
		lastNewPayloadUpdate := api.lastNewPayloadUpdate
		api.lastNewPayloadLock.Unlock()

		// If there have been no updates for the past while, warn the user
		// that the beacon client is probably offline
		if api.eth.BlockChain().Config().TerminalTotalDifficultyPassed || api.eth.Merger().TDDReached() {
			if time.Since(lastForkchoiceUpdate) <= beaconUpdateConsensusTimeout || time.Since(lastNewPayloadUpdate) <= beaconUpdateConsensusTimeout {
				offlineLogged = time.Time{}
				continue
			}

			if time.Since(offlineLogged) > beaconUpdateWarnFrequency {
				if lastForkchoiceUpdate.IsZero() && lastNewPayloadUpdate.IsZero() {
					if lastTransitionUpdate.IsZero() {
						log.Warn("Post-merge network, but no beacon client seen. Please launch one to follow the chain!")
					} else {
						log.Warn("Beacon client online, but never received consensus updates. Please ensure your beacon client is operational to follow the chain!")
					}
				} else {
					log.Warn("Beacon client online, but no consensus updates received in a while. Please fix your beacon client to follow the chain!")
				}
				offlineLogged = time.Now()
			}
			continue
		}
	}
}

// ExchangeCapabilities returns the current methods provided by this node.
func (api *ConsensusAPI) ExchangeCapabilities([]string) []string {
	return caps
}

// GetPayloadBodiesByHashV1 implements engine_getPayloadBodiesByHashV1 which allows for retrieval of a list
// of block bodies by the engine api.
func (api *ConsensusAPI) GetPayloadBodiesByHashV1(hashes []common.Hash) []*engine.ExecutionPayloadBodyV1 {
	bodies := make([]*engine.ExecutionPayloadBodyV1, len(hashes))
	for i, hash := range hashes {
		block := api.eth.BlockChain().GetBlockByHash(hash)
		bodies[i] = getBody(block)
	}
	return bodies
}

// GetPayloadBodiesByRangeV1 implements engine_getPayloadBodiesByRangeV1 which allows for retrieval of a range
// of block bodies by the engine api.
func (api *ConsensusAPI) GetPayloadBodiesByRangeV1(start, count hexutil.Uint64) ([]*engine.ExecutionPayloadBodyV1, error) {
	if start == 0 || count == 0 {
		return nil, engine.InvalidParams.With(fmt.Errorf("invalid start or count, start: %v count: %v", start, count))
	}
	if count > 1024 {
		return nil, engine.TooLargeRequest.With(fmt.Errorf("requested count too large: %v", count))
	}
	// limit count up until current
	current := api.eth.BlockChain().CurrentBlock().Number.Uint64()
	last := uint64(start) + uint64(count) - 1
	if last > current {
		last = current
	}
	bodies := make([]*engine.ExecutionPayloadBodyV1, 0, uint64(count))
	for i := uint64(start); i <= last; i++ {
		block := api.eth.BlockChain().GetBlockByNumber(i)
		bodies = append(bodies, getBody(block))
	}
	return bodies, nil
}

func getBody(block *types.Block) *engine.ExecutionPayloadBodyV1 {
	if block == nil {
		return nil
	}

	var (
		body        = block.Body()
		txs         = make([]hexutil.Bytes, len(body.Transactions))
		withdrawals = body.Withdrawals
	)

	for j, tx := range body.Transactions {
		data, _ := tx.MarshalBinary()
		txs[j] = hexutil.Bytes(data)
	}

	// Post-shanghai withdrawals MUST be set to empty slice instead of nil
	if withdrawals == nil && block.Header().WithdrawalsHash != nil {
		withdrawals = make([]*types.Withdrawal, 0)
	}

	return &engine.ExecutionPayloadBodyV1{
		TransactionData: txs,
		Withdrawals:     withdrawals,
	}
}<|MERGE_RESOLUTION|>--- conflicted
+++ resolved
@@ -390,11 +390,8 @@
 			Transactions: transactions,
 			GasLimit:     payloadAttributes.GasLimit,
 			GasUsed:      payloadAttributes.GasUsed,
-<<<<<<< HEAD
 			GasPrice:     payloadAttributes.GasPrice,
-=======
 			Footprints:   payloadAttributes.TxFootprints,
->>>>>>> 94fe3625
 		}
 		id := args.Id()
 		// If we already are busy generating this work, then we do not need
@@ -593,11 +590,7 @@
 		return engine.PayloadStatusV1{Status: engine.ACCEPTED}, nil
 	}
 	log.Trace("Inserting block without sethead", "hash", block.Hash(), "number", block.Number)
-<<<<<<< HEAD
-	if err := api.eth.BlockChain().InsertBlockWithoutSetHead(block, make([]uint64, 0), make([]uint64, 0)); err != nil {
-=======
 	if err := api.eth.BlockChain().InsertBlockWithoutSetHead(block, params.RomeGasUsed, params.TxFootprints); err != nil {
->>>>>>> 94fe3625
 		log.Warn("NewPayloadV1: inserting block failed", "error", err)
 
 		api.invalidLock.Lock()
