// Copyright 2021 The go-ethereum Authors
// This file is part of the go-ethereum library.
//
// The go-ethereum library is free software: you can redistribute it and/or modify
// it under the terms of the GNU Lesser General Public License as published by
// the Free Software Foundation, either version 3 of the License, or
// (at your option) any later version.
//
// The go-ethereum library is distributed in the hope that it will be useful,
// but WITHOUT ANY WARRANTY; without even the implied warranty of
// MERCHANTABILITY or FITNESS FOR A PARTICULAR PURPOSE. See the
// GNU Lesser General Public License for more details.
//
// You should have received a copy of the GNU Lesser General Public License
// along with the go-ethereum library. If not, see <http://www.gnu.org/licenses/>.

package tracers

import (
	"bufio"
	"context"
	"encoding/json"
	"errors"
	"fmt"
	"math/big"
	"os"
	"runtime"
	"sync"
	"time"

	"github.com/ethereum/go-ethereum/common"
	"github.com/ethereum/go-ethereum/common/hexutil"
	"github.com/ethereum/go-ethereum/consensus"
	"github.com/ethereum/go-ethereum/core"
	"github.com/ethereum/go-ethereum/core/rawdb"
	"github.com/ethereum/go-ethereum/core/state"
	"github.com/ethereum/go-ethereum/core/types"
	"github.com/ethereum/go-ethereum/core/vm"
	"github.com/ethereum/go-ethereum/eth/tracers/logger"
	"github.com/ethereum/go-ethereum/ethdb"
	"github.com/ethereum/go-ethereum/internal/ethapi"
	"github.com/ethereum/go-ethereum/log"
	"github.com/ethereum/go-ethereum/params"
	"github.com/ethereum/go-ethereum/rlp"
	"github.com/ethereum/go-ethereum/rpc"
)

const (
	// defaultTraceTimeout is the amount of time a single transaction can execute
	// by default before being forcefully aborted.
	defaultTraceTimeout = 5 * time.Second

	// defaultTraceReexec is the number of blocks the tracer is willing to go back
	// and reexecute to produce missing historical state necessary to run a specific
	// trace.
	defaultTraceReexec = uint64(128)

	// defaultTracechainMemLimit is the size of the triedb, at which traceChain
	// switches over and tries to use a disk-backed database instead of building
	// on top of memory.
	// For non-archive nodes, this limit _will_ be overblown, as disk-backed tries
	// will only be found every ~15K blocks or so.
	defaultTracechainMemLimit = common.StorageSize(500 * 1024 * 1024)

	// maximumPendingTraceStates is the maximum number of states allowed waiting
	// for tracing. The creation of trace state will be paused if the unused
	// trace states exceed this limit.
	maximumPendingTraceStates = 128
)

// StateReleaseFunc is used to deallocate resources held by constructing a
// historical state for tracing purposes.
type StateReleaseFunc func()

// Backend interface provides the common API services (that are provided by
// both full and light clients) with access to necessary functions.
type Backend interface {
	HeaderByHash(ctx context.Context, hash common.Hash) (*types.Header, error)
	HeaderByNumber(ctx context.Context, number rpc.BlockNumber) (*types.Header, error)
	BlockByHash(ctx context.Context, hash common.Hash) (*types.Block, error)
	BlockByNumber(ctx context.Context, number rpc.BlockNumber) (*types.Block, error)
	GetTransaction(ctx context.Context, txHash common.Hash) (bool, *types.Transaction, common.Hash, uint64, uint64, error)
	RPCGasCap() uint64
	ChainConfig() *params.ChainConfig
	Engine() consensus.Engine
	ChainDb() ethdb.Database
	StateAtBlock(ctx context.Context, block *types.Block, reexec uint64, base *state.StateDB, readOnly bool, preferDisk bool) (*state.StateDB, StateReleaseFunc, error)
	StateAtTransaction(ctx context.Context, block *types.Block, txIndex int, reexec uint64) (*core.Message, vm.BlockContext, *state.StateDB, StateReleaseFunc, error)
	HistoricalRPCService() *rpc.Client
}

// API is the collection of tracing APIs exposed over the private debugging endpoint.
type API struct {
	backend Backend
}

// NewAPI creates a new API definition for the tracing methods of the Ethereum service.
func NewAPI(backend Backend) *API {
	return &API{backend: backend}
}

// chainContext constructs the context reader which is used by the evm for reading
// the necessary chain context.
func (api *API) chainContext(ctx context.Context) core.ChainContext {
	return ethapi.NewChainContext(ctx, api.backend)
}

// blockByNumber is the wrapper of the chain access function offered by the backend.
// It will return an error if the block is not found.
func (api *API) blockByNumber(ctx context.Context, number rpc.BlockNumber) (*types.Block, error) {
	block, err := api.backend.BlockByNumber(ctx, number)
	if err != nil {
		return nil, err
	}
	if block == nil {
		return nil, fmt.Errorf("block #%d not found", number)
	}
	return block, nil
}

// blockByHash is the wrapper of the chain access function offered by the backend.
// It will return an error if the block is not found.
func (api *API) blockByHash(ctx context.Context, hash common.Hash) (*types.Block, error) {
	block, err := api.backend.BlockByHash(ctx, hash)
	if err != nil {
		return nil, err
	}
	if block == nil {
		return nil, fmt.Errorf("block %s not found", hash.Hex())
	}
	return block, nil
}

// blockByNumberAndHash is the wrapper of the chain access function offered by
// the backend. It will return an error if the block is not found.
//
// Note this function is friendly for the light client which can only retrieve the
// historical(before the CHT) header/block by number.
func (api *API) blockByNumberAndHash(ctx context.Context, number rpc.BlockNumber, hash common.Hash) (*types.Block, error) {
	block, err := api.blockByNumber(ctx, number)
	if err != nil {
		return nil, err
	}
	if block.Hash() == hash {
		return block, nil
	}
	return api.blockByHash(ctx, hash)
}

// TraceConfig holds extra parameters to trace functions.
type TraceConfig struct {
	*logger.Config
	Tracer  *string
	Timeout *string
	Reexec  *uint64
	// Config specific to given tracer. Note struct logger
	// config are historically embedded in main object.
	TracerConfig json.RawMessage
}

// TraceCallConfig is the config for traceCall API. It holds one more
// field to override the state for tracing.
type TraceCallConfig struct {
	TraceConfig
	StateOverrides *ethapi.StateOverride
	BlockOverrides *ethapi.BlockOverrides
	TxIndex        *hexutil.Uint
}

// StdTraceConfig holds extra parameters to standard-json trace functions.
type StdTraceConfig struct {
	logger.Config
	Reexec *uint64
	TxHash common.Hash
}

// txTraceResult is the result of a single transaction trace.
type txTraceResult struct {
	TxHash common.Hash `json:"txHash"`           // transaction hash
	Result interface{} `json:"result,omitempty"` // Trace results produced by the tracer
	Error  string      `json:"error,omitempty"`  // Trace failure produced by the tracer
}

// blockTraceTask represents a single block trace task when an entire chain is
// being traced.
type blockTraceTask struct {
	statedb *state.StateDB   // Intermediate state prepped for tracing
	block   *types.Block     // Block to trace the transactions from
	release StateReleaseFunc // The function to release the held resource for this task
	results []*txTraceResult // Trace results produced by the task
}

// blockTraceResult represents the results of tracing a single block when an entire
// chain is being traced.
type blockTraceResult struct {
	Block  hexutil.Uint64   `json:"block"`  // Block number corresponding to this trace
	Hash   common.Hash      `json:"hash"`   // Block hash corresponding to this trace
	Traces []*txTraceResult `json:"traces"` // Trace results produced by the task
}

// txTraceTask represents a single transaction trace task when an entire block
// is being traced.
type txTraceTask struct {
	statedb *state.StateDB // Intermediate state prepped for tracing
	index   int            // Transaction offset in the block
}

// TraceChain returns the structured logs created during the execution of EVM
// between two blocks (excluding start) and returns them as a JSON object.
func (api *API) TraceChain(ctx context.Context, start, end rpc.BlockNumber, config *TraceConfig) (*rpc.Subscription, error) { // Fetch the block interval that we want to trace
	// TODO: Need to implement a fallback for this
	from, err := api.blockByNumber(ctx, start)
	if err != nil {
		return nil, err
	}
	to, err := api.blockByNumber(ctx, end)
	if err != nil {
		return nil, err
	}
	if from.Number().Cmp(to.Number()) >= 0 {
		return nil, fmt.Errorf("end block (#%d) needs to come after start block (#%d)", end, start)
	}
	// Tracing a chain is a **long** operation, only do with subscriptions
	notifier, supported := rpc.NotifierFromContext(ctx)
	if !supported {
		return &rpc.Subscription{}, rpc.ErrNotificationsUnsupported
	}
	sub := notifier.CreateSubscription()

	resCh := api.traceChain(from, to, config, notifier.Closed())
	go func() {
		for result := range resCh {
			notifier.Notify(sub.ID, result)
		}
	}()
	return sub, nil
}

// traceChain configures a new tracer according to the provided configuration, and
// executes all the transactions contained within. The tracing chain range includes
// the end block but excludes the start one. The return value will be one item per
// transaction, dependent on the requested tracer.
// The tracing procedure should be aborted in case the closed signal is received.
func (api *API) traceChain(start, end *types.Block, config *TraceConfig, closed <-chan interface{}) chan *blockTraceResult {
	reexec := defaultTraceReexec
	if config != nil && config.Reexec != nil {
		reexec = *config.Reexec
	}
	blocks := int(end.NumberU64() - start.NumberU64())
	threads := runtime.NumCPU()
	if threads > blocks {
		threads = blocks
	}
	var (
		pend    = new(sync.WaitGroup)
		ctx     = context.Background()
		taskCh  = make(chan *blockTraceTask, threads)
		resCh   = make(chan *blockTraceTask, threads)
		tracker = newStateTracker(maximumPendingTraceStates, start.NumberU64())
	)
	for th := 0; th < threads; th++ {
		pend.Add(1)
		go func() {
			defer pend.Done()

			// Fetch and execute the block trace taskCh
			for task := range taskCh {
				var (
					signer   = types.MakeSigner(api.backend.ChainConfig(), task.block.Number(), task.block.Time())
					blockCtx = core.NewEVMBlockContext(task.block.Header(), api.chainContext(ctx), nil, api.backend.ChainConfig(), task.statedb)
				)
				// Trace all the transactions contained within
				for i, tx := range task.block.Transactions() {
					msg, _ := core.TransactionToMessage(tx, signer, task.block.BaseFee())
					txctx := &Context{
						BlockHash:   task.block.Hash(),
						BlockNumber: task.block.Number(),
						TxIndex:     i,
						TxHash:      tx.Hash(),
					}
					res, err := api.traceTx(ctx, msg, txctx, blockCtx, task.statedb, config)
					if err != nil {
						task.results[i] = &txTraceResult{TxHash: tx.Hash(), Error: err.Error()}
						log.Warn("Tracing failed", "hash", tx.Hash(), "block", task.block.NumberU64(), "err", err)
						break
					}
					// Only delete empty objects if EIP158/161 (a.k.a Spurious Dragon) is in effect
					task.statedb.Finalise(api.backend.ChainConfig().IsEIP158(task.block.Number()))
					task.results[i] = &txTraceResult{TxHash: tx.Hash(), Result: res}
				}
				// Tracing state is used up, queue it for de-referencing. Note the
				// state is the parent state of trace block, use block.number-1 as
				// the state number.
				tracker.releaseState(task.block.NumberU64()-1, task.release)

				// Stream the result back to the result catcher or abort on teardown
				select {
				case resCh <- task:
				case <-closed:
					return
				}
			}
		}()
	}
	// Start a goroutine to feed all the blocks into the tracers
	go func() {
		var (
			logged  time.Time
			begin   = time.Now()
			number  uint64
			traced  uint64
			failed  error
			statedb *state.StateDB
			release StateReleaseFunc
		)
		// Ensure everything is properly cleaned up on any exit path
		defer func() {
			close(taskCh)
			pend.Wait()

			// Clean out any pending release functions of trace states.
			tracker.callReleases()

			// Log the chain result
			switch {
			case failed != nil:
				log.Warn("Chain tracing failed", "start", start.NumberU64(), "end", end.NumberU64(), "transactions", traced, "elapsed", time.Since(begin), "err", failed)
			case number < end.NumberU64():
				log.Warn("Chain tracing aborted", "start", start.NumberU64(), "end", end.NumberU64(), "abort", number, "transactions", traced, "elapsed", time.Since(begin))
			default:
				log.Info("Chain tracing finished", "start", start.NumberU64(), "end", end.NumberU64(), "transactions", traced, "elapsed", time.Since(begin))
			}
			close(resCh)
		}()
		// Feed all the blocks both into the tracer, as well as fast process concurrently
		for number = start.NumberU64(); number < end.NumberU64(); number++ {
			// Stop tracing if interruption was requested
			select {
			case <-closed:
				return
			default:
			}
			// Print progress logs if long enough time elapsed
			if time.Since(logged) > 8*time.Second {
				logged = time.Now()
				log.Info("Tracing chain segment", "start", start.NumberU64(), "end", end.NumberU64(), "current", number, "transactions", traced, "elapsed", time.Since(begin))
			}
			// Retrieve the parent block and target block for tracing.
			block, err := api.blockByNumber(ctx, rpc.BlockNumber(number))
			if err != nil {
				failed = err
				break
			}
			next, err := api.blockByNumber(ctx, rpc.BlockNumber(number+1))
			if err != nil {
				failed = err
				break
			}
			// Make sure the state creator doesn't go too far. Too many unprocessed
			// trace state may cause the oldest state to become stale(e.g. in
			// path-based scheme).
			if err = tracker.wait(number); err != nil {
				failed = err
				break
			}
			// Prepare the statedb for tracing. Don't use the live database for
			// tracing to avoid persisting state junks into the database. Switch
			// over to `preferDisk` mode only if the memory usage exceeds the
			// limit, the trie database will be reconstructed from scratch only
			// if the relevant state is available in disk.
			var preferDisk bool
			if statedb != nil {
				s1, s2, s3 := statedb.Database().TrieDB().Size()
				preferDisk = s1+s2+s3 > defaultTracechainMemLimit
			}
			statedb, release, err = api.backend.StateAtBlock(ctx, block, reexec, statedb, false, preferDisk)
			if err != nil {
				failed = err
				break
			}
			// Clean out any pending release functions of trace state. Note this
			// step must be done after constructing tracing state, because the
			// tracing state of block next depends on the parent state and construction
			// may fail if we release too early.
			tracker.callReleases()

			// Send the block over to the concurrent tracers (if not in the fast-forward phase)
			txs := next.Transactions()
			select {
			case taskCh <- &blockTraceTask{statedb: statedb.Copy(), block: next, release: release, results: make([]*txTraceResult, len(txs))}:
			case <-closed:
				tracker.releaseState(number, release)
				return
			}
			traced += uint64(len(txs))
		}
	}()

	// Keep reading the trace results and stream them to result channel.
	retCh := make(chan *blockTraceResult)
	go func() {
		defer close(retCh)
		var (
			next = start.NumberU64() + 1
			done = make(map[uint64]*blockTraceResult)
		)
		for res := range resCh {
			// Queue up next received result
			result := &blockTraceResult{
				Block:  hexutil.Uint64(res.block.NumberU64()),
				Hash:   res.block.Hash(),
				Traces: res.results,
			}
			done[uint64(result.Block)] = result

			// Stream completed traces to the result channel
			for result, ok := done[next]; ok; result, ok = done[next] {
				if len(result.Traces) > 0 || next == end.NumberU64() {
					// It will be blocked in case the channel consumer doesn't take the
					// tracing result in time(e.g. the websocket connect is not stable)
					// which will eventually block the entire chain tracer. It's the
					// expected behavior to not waste node resources for a non-active user.
					retCh <- result
				}
				delete(done, next)
				next++
			}
		}
	}()
	return retCh
}

// TraceBlockByNumber returns the structured logs created during the execution of
// EVM and returns them as a JSON object.
func (api *API) TraceBlockByNumber(ctx context.Context, number rpc.BlockNumber, config *TraceConfig) ([]*txTraceResult, error) {
	block, err := api.blockByNumber(ctx, number)
	if err != nil {
		return nil, err
	}

	if api.backend.ChainConfig().IsOptimismPreBedrock(block.Number()) {
		if api.backend.HistoricalRPCService() != nil {
			var histResult []*txTraceResult
			err = api.backend.HistoricalRPCService().CallContext(ctx, &histResult, "debug_traceBlockByNumber", number, config)
			if err != nil {
				return nil, fmt.Errorf("historical backend error: %w", err)
			}
			return histResult, nil
		} else {
			return nil, rpc.ErrNoHistoricalFallback
		}
	}

	return api.traceBlock(ctx, block, config)
}

// TraceBlockByHash returns the structured logs created during the execution of
// EVM and returns them as a JSON object.
func (api *API) TraceBlockByHash(ctx context.Context, hash common.Hash, config *TraceConfig) ([]*txTraceResult, error) {
	block, err := api.blockByHash(ctx, hash)
	if err != nil {
		return nil, err
	}

	if api.backend.ChainConfig().IsOptimismPreBedrock(block.Number()) {
		if api.backend.HistoricalRPCService() != nil {
			var histResult []*txTraceResult
			err = api.backend.HistoricalRPCService().CallContext(ctx, &histResult, "debug_traceBlockByHash", hash, config)
			if err != nil {
				return nil, fmt.Errorf("historical backend error: %w", err)
			}
			return histResult, nil
		} else {
			return nil, rpc.ErrNoHistoricalFallback
		}
	}

	return api.traceBlock(ctx, block, config)
}

// TraceBlock returns the structured logs created during the execution of EVM
// and returns them as a JSON object.
func (api *API) TraceBlock(ctx context.Context, blob hexutil.Bytes, config *TraceConfig) ([]*txTraceResult, error) {
	block := new(types.Block)
	if err := rlp.DecodeBytes(blob, block); err != nil {
		return nil, fmt.Errorf("could not decode block: %v", err)
	}
	return api.traceBlock(ctx, block, config)
}

// TraceBlockFromFile returns the structured logs created during the execution of
// EVM and returns them as a JSON object.
func (api *API) TraceBlockFromFile(ctx context.Context, file string, config *TraceConfig) ([]*txTraceResult, error) {
	blob, err := os.ReadFile(file)
	if err != nil {
		return nil, fmt.Errorf("could not read file: %v", err)
	}
	return api.TraceBlock(ctx, blob, config)
}

// TraceBadBlock returns the structured logs created during the execution of
// EVM against a block pulled from the pool of bad ones and returns them as a JSON
// object.
func (api *API) TraceBadBlock(ctx context.Context, hash common.Hash, config *TraceConfig) ([]*txTraceResult, error) {
	block := rawdb.ReadBadBlock(api.backend.ChainDb(), hash)
	if block == nil {
		return nil, fmt.Errorf("bad block %#x not found", hash)
	}
	return api.traceBlock(ctx, block, config)
}

// StandardTraceBlockToFile dumps the structured logs created during the
// execution of EVM to the local file system and returns a list of files
// to the caller.
func (api *API) StandardTraceBlockToFile(ctx context.Context, hash common.Hash, config *StdTraceConfig) ([]string, error) {
	block, err := api.blockByHash(ctx, hash)
	if err != nil {
		return nil, err
	}
	return api.standardTraceBlockToFile(ctx, block, config)
}

// IntermediateRoots executes a block (bad- or canon- or side-), and returns a list
// of intermediate roots: the stateroot after each transaction.
func (api *API) IntermediateRoots(ctx context.Context, hash common.Hash, config *TraceConfig) ([]common.Hash, error) {
	block, _ := api.blockByHash(ctx, hash)
	// TODO: Cannot get intermediate roots for pre-bedrock block without daisy chain
	if block == nil {
		// Check in the bad blocks
		block = rawdb.ReadBadBlock(api.backend.ChainDb(), hash)
	}
	if block == nil {
		return nil, fmt.Errorf("block %#x not found", hash)
	}
	if block.NumberU64() == 0 {
		return nil, errors.New("genesis is not traceable")
	}
	parent, err := api.blockByNumberAndHash(ctx, rpc.BlockNumber(block.NumberU64()-1), block.ParentHash())
	if err != nil {
		return nil, err
	}
	reexec := defaultTraceReexec
	if config != nil && config.Reexec != nil {
		reexec = *config.Reexec
	}
	statedb, release, err := api.backend.StateAtBlock(ctx, parent, reexec, nil, true, false)
	if err != nil {
		return nil, err
	}
	defer release()

	var (
		roots              []common.Hash
		signer             = types.MakeSigner(api.backend.ChainConfig(), block.Number(), block.Time())
		chainConfig        = api.backend.ChainConfig()
		vmctx              = core.NewEVMBlockContext(block.Header(), api.chainContext(ctx), nil, chainConfig, statedb)
		deleteEmptyObjects = chainConfig.IsEIP158(block.Number())
	)
	for i, tx := range block.Transactions() {
		if err := ctx.Err(); err != nil {
			return nil, err
		}
		var (
			msg, _    = core.TransactionToMessage(tx, signer, block.BaseFee())
			txContext = core.NewEVMTxContext(msg)
			vmenv     = vm.NewEVM(vmctx, txContext, statedb, chainConfig, vm.Config{})
		)
		statedb.SetTxContext(tx.Hash(), i)
		if _, err := core.ApplyMessage(vmenv, msg, new(core.GasPool).AddGas(msg.GasLimit)); err != nil {
			log.Warn("Tracing intermediate roots did not complete", "txindex", i, "txhash", tx.Hash(), "err", err)
			// We intentionally don't return the error here: if we do, then the RPC server will not
			// return the roots. Most likely, the caller already knows that a certain transaction fails to
			// be included, but still want the intermediate roots that led to that point.
			// It may happen the tx_N causes an erroneous state, which in turn causes tx_N+M to not be
			// executable.
			// N.B: This should never happen while tracing canon blocks, only when tracing bad blocks.
			return roots, nil
		}
		// calling IntermediateRoot will internally call Finalize on the state
		// so any modifications are written to the trie
		roots = append(roots, statedb.IntermediateRoot(deleteEmptyObjects))
	}
	return roots, nil
}

// StandardTraceBadBlockToFile dumps the structured logs created during the
// execution of EVM against a block pulled from the pool of bad ones to the
// local file system and returns a list of files to the caller.
func (api *API) StandardTraceBadBlockToFile(ctx context.Context, hash common.Hash, config *StdTraceConfig) ([]string, error) {
	block := rawdb.ReadBadBlock(api.backend.ChainDb(), hash)
	if block == nil {
		return nil, fmt.Errorf("bad block %#x not found", hash)
	}
	return api.standardTraceBlockToFile(ctx, block, config)
}

// traceBlock configures a new tracer according to the provided configuration, and
// executes all the transactions contained within. The return value will be one item
// per transaction, dependent on the requested tracer.
func (api *API) traceBlock(ctx context.Context, block *types.Block, config *TraceConfig) ([]*txTraceResult, error) {
	if block.NumberU64() == 0 {
		return nil, errors.New("genesis is not traceable")
	}
	// Prepare base state
	parent, err := api.blockByNumberAndHash(ctx, rpc.BlockNumber(block.NumberU64()-1), block.ParentHash())
	if err != nil {
		return nil, err
	}
	reexec := defaultTraceReexec
	if config != nil && config.Reexec != nil {
		reexec = *config.Reexec
	}
	statedb, release, err := api.backend.StateAtBlock(ctx, parent, reexec, nil, true, false)
	if err != nil {
		return nil, err
	}
	defer release()

	// JS tracers have high overhead. In this case run a parallel
	// process that generates states in one thread and traces txes
	// in separate worker threads.
	if config != nil && config.Tracer != nil && *config.Tracer != "" {
		if isJS := DefaultDirectory.IsJS(*config.Tracer); isJS {
			return api.traceBlockParallel(ctx, block, statedb, config)
		}
	}
	// Native tracers have low overhead
	var (
		txs       = block.Transactions()
		blockHash = block.Hash()
		is158     = api.backend.ChainConfig().IsEIP158(block.Number())
		blockCtx  = core.NewEVMBlockContext(block.Header(), api.chainContext(ctx), nil, api.backend.ChainConfig(), statedb)
		signer    = types.MakeSigner(api.backend.ChainConfig(), block.Number(), block.Time())
		results   = make([]*txTraceResult, len(txs))
	)
	for i, tx := range txs {
		// Generate the next state snapshot fast without tracing
		msg, _ := core.TransactionToMessage(tx, signer, block.BaseFee())
		txctx := &Context{
			BlockHash:   blockHash,
			BlockNumber: block.Number(),
			TxIndex:     i,
			TxHash:      tx.Hash(),
		}
		res, err := api.traceTx(ctx, msg, txctx, blockCtx, statedb, config)
		if err != nil {
			return nil, err
		}
		results[i] = &txTraceResult{TxHash: tx.Hash(), Result: res}
		// Finalize the state so any modifications are written to the trie
		// Only delete empty objects if EIP158/161 (a.k.a Spurious Dragon) is in effect
		statedb.Finalise(is158)
	}
	return results, nil
}

// traceBlockParallel is for tracers that have a high overhead (read JS tracers). One thread
// runs along and executes txes without tracing enabled to generate their prestate.
// Worker threads take the tasks and the prestate and trace them.
func (api *API) traceBlockParallel(ctx context.Context, block *types.Block, statedb *state.StateDB, config *TraceConfig) ([]*txTraceResult, error) {
	// Execute all the transaction contained within the block concurrently
	var (
		txs       = block.Transactions()
		blockHash = block.Hash()
		signer    = types.MakeSigner(api.backend.ChainConfig(), block.Number(), block.Time())
		results   = make([]*txTraceResult, len(txs))
		pend      sync.WaitGroup
	)
	threads := runtime.NumCPU()
	if threads > len(txs) {
		threads = len(txs)
	}
	jobs := make(chan *txTraceTask, threads)
	for th := 0; th < threads; th++ {
		pend.Add(1)
		go func() {
			defer pend.Done()
			// Fetch and execute the next transaction trace tasks
			for task := range jobs {
				blockCtx := core.NewEVMBlockContext(block.Header(), api.chainContext(ctx), nil, api.backend.ChainConfig(), task.statedb)
				msg, _ := core.TransactionToMessage(txs[task.index], signer, block.BaseFee())
				txctx := &Context{
					BlockHash:   blockHash,
					BlockNumber: block.Number(),
					TxIndex:     task.index,
					TxHash:      txs[task.index].Hash(),
				}
				res, err := api.traceTx(ctx, msg, txctx, blockCtx, task.statedb, config)
				if err != nil {
					results[task.index] = &txTraceResult{TxHash: txs[task.index].Hash(), Error: err.Error()}
					continue
				}
				results[task.index] = &txTraceResult{TxHash: txs[task.index].Hash(), Result: res}
			}
		}()
	}

	// Feed the transactions into the tracers and return
	var failed error
	blockCtx := core.NewEVMBlockContext(block.Header(), api.chainContext(ctx), nil, api.backend.ChainConfig(), statedb)
txloop:
	for i, tx := range txs {
		// Send the trace task over for execution
		task := &txTraceTask{statedb: statedb.Copy(), index: i}
		select {
		case <-ctx.Done():
			failed = ctx.Err()
			break txloop
		case jobs <- task:
		}

		// Generate the next state snapshot fast without tracing
		msg, _ := core.TransactionToMessage(tx, signer, block.BaseFee())
		statedb.SetTxContext(tx.Hash(), i)
		vmenv := vm.NewEVM(blockCtx, core.NewEVMTxContext(msg), statedb, api.backend.ChainConfig(), vm.Config{})
		if _, err := core.ApplyMessage(vmenv, msg, new(core.GasPool).AddGas(msg.GasLimit)); err != nil {
			failed = err
			break txloop
		}
		// Finalize the state so any modifications are written to the trie
		// Only delete empty objects if EIP158/161 (a.k.a Spurious Dragon) is in effect
		statedb.Finalise(vmenv.ChainConfig().IsEIP158(block.Number()))
	}

	close(jobs)
	pend.Wait()

	// If execution failed in between, abort
	if failed != nil {
		return nil, failed
	}
	return results, nil
}

// standardTraceBlockToFile configures a new tracer which uses standard JSON output,
// and traces either a full block or an individual transaction. The return value will
// be one filename per transaction traced.
func (api *API) standardTraceBlockToFile(ctx context.Context, block *types.Block, config *StdTraceConfig) ([]string, error) {
	// If we're tracing a single transaction, make sure it's present
	if config != nil && config.TxHash != (common.Hash{}) {
		if !containsTx(block, config.TxHash) {
			return nil, fmt.Errorf("transaction %#x not found in block", config.TxHash)
		}
	}
	if block.NumberU64() == 0 {
		return nil, errors.New("genesis is not traceable")
	}
	parent, err := api.blockByNumberAndHash(ctx, rpc.BlockNumber(block.NumberU64()-1), block.ParentHash())
	if err != nil {
		return nil, err
	}
	reexec := defaultTraceReexec
	if config != nil && config.Reexec != nil {
		reexec = *config.Reexec
	}
	statedb, release, err := api.backend.StateAtBlock(ctx, parent, reexec, nil, true, false)
	if err != nil {
		return nil, err
	}
	defer release()

	// Retrieve the tracing configurations, or use default values
	var (
		logConfig logger.Config
		txHash    common.Hash
	)
	if config != nil {
		logConfig = config.Config
		txHash = config.TxHash
	}
	logConfig.Debug = true

	// Execute transaction, either tracing all or just the requested one
	var (
		dumps       []string
		signer      = types.MakeSigner(api.backend.ChainConfig(), block.Number(), block.Time())
		chainConfig = api.backend.ChainConfig()
		vmctx       = core.NewEVMBlockContext(block.Header(), api.chainContext(ctx), nil, chainConfig, statedb)
		canon       = true
	)
	// Check if there are any overrides: the caller may wish to enable a future
	// fork when executing this block. Note, such overrides are only applicable to the
	// actual specified block, not any preceding blocks that we have to go through
	// in order to obtain the state.
	// Therefore, it's perfectly valid to specify `"futureForkBlock": 0`, to enable `futureFork`
	if config != nil && config.Overrides != nil {
		// Note: This copies the config, to not screw up the main config
		chainConfig, canon = overrideConfig(chainConfig, config.Overrides)
	}
	for i, tx := range block.Transactions() {
		// Prepare the transaction for un-traced execution
		var (
			msg, _    = core.TransactionToMessage(tx, signer, block.BaseFee())
			txContext = core.NewEVMTxContext(msg)
			vmConf    vm.Config
			dump      *os.File
			writer    *bufio.Writer
			err       error
		)
		// If the transaction needs tracing, swap out the configs
		if tx.Hash() == txHash || txHash == (common.Hash{}) {
			// Generate a unique temporary file to dump it into
			prefix := fmt.Sprintf("block_%#x-%d-%#x-", block.Hash().Bytes()[:4], i, tx.Hash().Bytes()[:4])
			if !canon {
				prefix = fmt.Sprintf("%valt-", prefix)
			}
			dump, err = os.CreateTemp(os.TempDir(), prefix)
			if err != nil {
				return nil, err
			}
			dumps = append(dumps, dump.Name())

			// Swap out the noop logger to the standard tracer
			writer = bufio.NewWriter(dump)
			vmConf = vm.Config{
				Tracer:                  logger.NewJSONLogger(&logConfig, writer),
				EnablePreimageRecording: true,
			}
		}
		// Execute the transaction and flush any traces to disk
		vmenv := vm.NewEVM(vmctx, txContext, statedb, chainConfig, vmConf)
		statedb.SetTxContext(tx.Hash(), i)
		_, err = core.ApplyMessage(vmenv, msg, new(core.GasPool).AddGas(msg.GasLimit))
		if writer != nil {
			writer.Flush()
		}
		if dump != nil {
			dump.Close()
			log.Info("Wrote standard trace", "file", dump.Name())
		}
		if err != nil {
			return dumps, err
		}
		// Finalize the state so any modifications are written to the trie
		// Only delete empty objects if EIP158/161 (a.k.a Spurious Dragon) is in effect
		statedb.Finalise(vmenv.ChainConfig().IsEIP158(block.Number()))

		// If we've traced the transaction we were looking for, abort
		if tx.Hash() == txHash {
			break
		}
	}
	return dumps, nil
}

// containsTx reports whether the transaction with a certain hash
// is contained within the specified block.
func containsTx(block *types.Block, hash common.Hash) bool {
	for _, tx := range block.Transactions() {
		if tx.Hash() == hash {
			return true
		}
	}
	return false
}

// TraceTransaction returns the structured logs created during the execution of EVM
// and returns them as a JSON object.
func (api *API) TraceTransaction(ctx context.Context, hash common.Hash, config *TraceConfig) (interface{}, error) {
<<<<<<< HEAD
	// GetTransaction returns 0 for the blocknumber if the transaction is not found
	_, blockHash, blockNumber, index, err := api.backend.GetTransaction(ctx, hash)
=======
	found, _, blockHash, blockNumber, index, err := api.backend.GetTransaction(ctx, hash)
>>>>>>> 8f7eb9cc
	if err != nil {
		return nil, ethapi.NewTxIndexingError()
	}
<<<<<<< HEAD

	if api.backend.ChainConfig().IsOptimismPreBedrock(new(big.Int).SetUint64(blockNumber)) {
		if api.backend.HistoricalRPCService() != nil {
			var histResult json.RawMessage
			err := api.backend.HistoricalRPCService().CallContext(ctx, &histResult, "debug_traceTransaction", hash, config)
			if err != nil {
				return nil, fmt.Errorf("historical backend error: %w", err)
			}
			return histResult, nil
		} else {
			return nil, rpc.ErrNoHistoricalFallback
		}
=======
	// Only mined txes are supported
	if !found {
		return nil, errTxNotFound
>>>>>>> 8f7eb9cc
	}

	// It shouldn't happen in practice.
	if blockNumber == 0 {
		return nil, errors.New("genesis is not traceable")
	}
	reexec := defaultTraceReexec
	if config != nil && config.Reexec != nil {
		reexec = *config.Reexec
	}
	block, err := api.blockByNumberAndHash(ctx, rpc.BlockNumber(blockNumber), blockHash)
	if err != nil {
		return nil, err
	}
	msg, vmctx, statedb, release, err := api.backend.StateAtTransaction(ctx, block, int(index), reexec)
	if err != nil {
		return nil, err
	}
	defer release()

	txctx := &Context{
		BlockHash:   blockHash,
		BlockNumber: block.Number(),
		TxIndex:     int(index),
		TxHash:      hash,
	}
	return api.traceTx(ctx, msg, txctx, vmctx, statedb, config)
}

// TraceCall lets you trace a given eth_call. It collects the structured logs
// created during the execution of EVM if the given transaction was added on
// top of the provided block and returns them as a JSON object.
// If no transaction index is specified, the trace will be conducted on the state
// after executing the specified block. However, if a transaction index is provided,
// the trace will be conducted on the state after executing the specified transaction
// within the specified block.
func (api *API) TraceCall(ctx context.Context, args ethapi.TransactionArgs, blockNrOrHash rpc.BlockNumberOrHash, config *TraceCallConfig) (interface{}, error) {
	// Try to retrieve the specified block
	var (
		err     error
		block   *types.Block
		statedb *state.StateDB
		release StateReleaseFunc
	)
	if hash, ok := blockNrOrHash.Hash(); ok {
		block, err = api.blockByHash(ctx, hash)
	} else if number, ok := blockNrOrHash.Number(); ok {
		if number == rpc.PendingBlockNumber {
			// We don't have access to the miner here. For tracing 'future' transactions,
			// it can be done with block- and state-overrides instead, which offers
			// more flexibility and stability than trying to trace on 'pending', since
			// the contents of 'pending' is unstable and probably not a true representation
			// of what the next actual block is likely to contain.
			return nil, errors.New("tracing on top of pending is not supported")
		}
		block, err = api.blockByNumber(ctx, number)
	} else {
		return nil, errors.New("invalid arguments; neither block nor hash specified")
	}
	if err != nil {
		return nil, err
	}

	if api.backend.ChainConfig().IsOptimismPreBedrock(block.Number()) {
		return nil, errors.New("l2geth does not have a debug_traceCall method")
	}

	// try to recompute the state
	reexec := defaultTraceReexec
	if config != nil && config.Reexec != nil {
		reexec = *config.Reexec
	}

	if config != nil && config.TxIndex != nil {
		_, _, statedb, release, err = api.backend.StateAtTransaction(ctx, block, int(*config.TxIndex), reexec)
	} else {
		statedb, release, err = api.backend.StateAtBlock(ctx, block, reexec, nil, true, false)
	}
	if err != nil {
		return nil, err
	}
	defer release()

	vmctx := core.NewEVMBlockContext(block.Header(), api.chainContext(ctx), nil, api.backend.ChainConfig(), statedb)
	// Apply the customization rules if required.
	if config != nil {
		if err := config.StateOverrides.Apply(statedb); err != nil {
			return nil, err
		}
		config.BlockOverrides.Apply(&vmctx)
	}
	// Execute the trace
	msg, err := args.ToMessage(api.backend.RPCGasCap(), block.BaseFee())
	if err != nil {
		return nil, err
	}

	var traceConfig *TraceConfig
	if config != nil {
		traceConfig = &config.TraceConfig
	}
	return api.traceTx(ctx, msg, new(Context), vmctx, statedb, traceConfig)
}

// traceTx configures a new tracer according to the provided configuration, and
// executes the given message in the provided environment. The return value will
// be tracer dependent.
func (api *API) traceTx(ctx context.Context, message *core.Message, txctx *Context, vmctx vm.BlockContext, statedb *state.StateDB, config *TraceConfig) (interface{}, error) {
	var (
		tracer    Tracer
		err       error
		timeout   = defaultTraceTimeout
		txContext = core.NewEVMTxContext(message)
	)
	if config == nil {
		config = &TraceConfig{}
	}
	// Default tracer is the struct logger
	tracer = logger.NewStructLogger(config.Config)
	if config.Tracer != nil {
		tracer, err = DefaultDirectory.New(*config.Tracer, txctx, config.TracerConfig)
		if err != nil {
			return nil, err
		}
	}
	vmenv := vm.NewEVM(vmctx, txContext, statedb, api.backend.ChainConfig(), vm.Config{Tracer: tracer, NoBaseFee: true})

	// Define a meaningful timeout of a single transaction trace
	if config.Timeout != nil {
		if timeout, err = time.ParseDuration(*config.Timeout); err != nil {
			return nil, err
		}
	}
	deadlineCtx, cancel := context.WithTimeout(ctx, timeout)
	go func() {
		<-deadlineCtx.Done()
		if errors.Is(deadlineCtx.Err(), context.DeadlineExceeded) {
			tracer.Stop(errors.New("execution timeout"))
			// Stop evm execution. Note cancellation is not necessarily immediate.
			vmenv.Cancel()
		}
	}()
	defer cancel()

	// Call Prepare to clear out the statedb access list
	statedb.SetTxContext(txctx.TxHash, txctx.TxIndex)
	if _, err = core.ApplyMessage(vmenv, message, new(core.GasPool).AddGas(message.GasLimit)); err != nil {
		return nil, fmt.Errorf("tracing failed: %w", err)
	}
	return tracer.GetResult()
}

// APIs return the collection of RPC services the tracer package offers.
func APIs(backend Backend) []rpc.API {
	// Append all the local APIs and return
	return []rpc.API{
		{
			Namespace: "debug",
			Service:   NewAPI(backend),
		},
	}
}

// overrideConfig returns a copy of original with forks enabled by override enabled,
// along with a boolean that indicates whether the copy is canonical (equivalent to the original).
// Note: the Clique-part is _not_ deep copied
func overrideConfig(original *params.ChainConfig, override *params.ChainConfig) (*params.ChainConfig, bool) {
	copy := new(params.ChainConfig)
	*copy = *original
	canon := true

	// Apply forks (after Berlin) to the copy.
	if block := override.BerlinBlock; block != nil {
		copy.BerlinBlock = block
		canon = false
	}
	if block := override.LondonBlock; block != nil {
		copy.LondonBlock = block
		canon = false
	}
	if block := override.ArrowGlacierBlock; block != nil {
		copy.ArrowGlacierBlock = block
		canon = false
	}
	if block := override.GrayGlacierBlock; block != nil {
		copy.GrayGlacierBlock = block
		canon = false
	}
	if block := override.MergeNetsplitBlock; block != nil {
		copy.MergeNetsplitBlock = block
		canon = false
	}
	if timestamp := override.ShanghaiTime; timestamp != nil {
		copy.ShanghaiTime = timestamp
		canon = false
	}
	if timestamp := override.CancunTime; timestamp != nil {
		copy.CancunTime = timestamp
		canon = false
	}
	if timestamp := override.PragueTime; timestamp != nil {
		copy.PragueTime = timestamp
		canon = false
	}
	if timestamp := override.VerkleTime; timestamp != nil {
		copy.VerkleTime = timestamp
		canon = false
	}

	return copy, canon
}<|MERGE_RESOLUTION|>--- conflicted
+++ resolved
@@ -857,16 +857,10 @@
 // TraceTransaction returns the structured logs created during the execution of EVM
 // and returns them as a JSON object.
 func (api *API) TraceTransaction(ctx context.Context, hash common.Hash, config *TraceConfig) (interface{}, error) {
-<<<<<<< HEAD
-	// GetTransaction returns 0 for the blocknumber if the transaction is not found
-	_, blockHash, blockNumber, index, err := api.backend.GetTransaction(ctx, hash)
-=======
-	found, _, blockHash, blockNumber, index, err := api.backend.GetTransaction(ctx, hash)
->>>>>>> 8f7eb9cc
+	_, _, blockHash, blockNumber, index, err := api.backend.GetTransaction(ctx, hash)
 	if err != nil {
 		return nil, ethapi.NewTxIndexingError()
 	}
-<<<<<<< HEAD
 
 	if api.backend.ChainConfig().IsOptimismPreBedrock(new(big.Int).SetUint64(blockNumber)) {
 		if api.backend.HistoricalRPCService() != nil {
@@ -879,17 +873,13 @@
 		} else {
 			return nil, rpc.ErrNoHistoricalFallback
 		}
-=======
-	// Only mined txes are supported
-	if !found {
-		return nil, errTxNotFound
->>>>>>> 8f7eb9cc
 	}
 
 	// It shouldn't happen in practice.
 	if blockNumber == 0 {
 		return nil, errors.New("genesis is not traceable")
 	}
+
 	reexec := defaultTraceReexec
 	if config != nil && config.Reexec != nil {
 		reexec = *config.Reexec
