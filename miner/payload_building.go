// Copyright 2022 The go-ethereum Authors
// This file is part of the go-ethereum library.
//
// The go-ethereum library is free software: you can redistribute it and/or modify
// it under the terms of the GNU Lesser General Public License as published by
// the Free Software Foundation, either version 3 of the License, or
// (at your option) any later version.
//
// The go-ethereum library is distributed in the hope that it will be useful,
// but WITHOUT ANY WARRANTY; without even the implied warranty of
// MERCHANTABILITY or FITNESS FOR A PARTICULAR PURPOSE. See the
// GNU Lesser General Public License for more details.
//
// You should have received a copy of the GNU Lesser General Public License
// along with the go-ethereum library. If not, see <http://www.gnu.org/licenses/>

package miner

import (
	"crypto/sha256"
	"encoding/binary"
	"errors"
	"math/big"
	"sync"
	"sync/atomic"
	"time"

	"github.com/ethereum/go-ethereum/beacon/engine"
	"github.com/ethereum/go-ethereum/common"
	"github.com/ethereum/go-ethereum/core/types"
	"github.com/ethereum/go-ethereum/log"
	"github.com/ethereum/go-ethereum/params"
	"github.com/ethereum/go-ethereum/rlp"
)

// BuildPayloadArgs contains the provided parameters for building payload.
// Check engine-api specification for more details.
// https://github.com/ethereum/execution-apis/blob/main/src/engine/cancun.md#payloadattributesv3
type BuildPayloadArgs struct {
	Parent       common.Hash       // The parent block to build payload on top
	Timestamp    uint64            // The provided timestamp of generated payload
	FeeRecipient common.Address    // The provided recipient address for collecting transaction fee
	Random       common.Hash       // The provided randomness value
	Withdrawals  types.Withdrawals // The provided withdrawals
	BeaconRoot   *common.Hash      // The provided beaconRoot (Cancun)

	NoTxPool     bool                 // Optimism addition: option to disable tx pool contents from being included
	Transactions []*types.Transaction // Optimism addition: txs forced into the block via engine API
	GasPrice     []uint64             // The provided gas prices of transactions
	GasUsed      []uint64             // The provided gas used while executing these transactions
	GasLimit     *uint64              // Optimism addition: override gas limit of the block to build
	Footprints   []string             // Tx footprints for state comparison
}

// Id computes an 8-byte identifier by hashing the components of the payload arguments.
func (args *BuildPayloadArgs) Id() engine.PayloadID {
	// Hash
	hasher := sha256.New()
	hasher.Write(args.Parent[:])
	binary.Write(hasher, binary.BigEndian, args.Timestamp)
	hasher.Write(args.Random[:])
	hasher.Write(args.FeeRecipient[:])
	rlp.Encode(hasher, args.Withdrawals)
	if args.BeaconRoot != nil {
		hasher.Write(args.BeaconRoot[:])
	}

	if args.NoTxPool || len(args.Transactions) > 0 { // extend if extra payload attributes are used
		binary.Write(hasher, binary.BigEndian, args.NoTxPool)
		binary.Write(hasher, binary.BigEndian, uint64(len(args.Transactions)))
		for _, tx := range args.Transactions {
			h := tx.Hash()
			hasher.Write(h[:])
		}
	}
	if args.GasLimit != nil {
		binary.Write(hasher, binary.BigEndian, *args.GasLimit)
	}
	binary.Write(hasher, binary.BigEndian, args.GasPrice)

	var out engine.PayloadID
	copy(out[:], hasher.Sum(nil)[:8])
	return out
}

// Payload wraps the built payload(block waiting for sealing). According to the
// engine-api specification, EL should build the initial version of the payload
// which has an empty transaction set and then keep update it in order to maximize
// the revenue. Therefore, the empty-block here is always available and full-block
// will be set/updated afterwards.
type Payload struct {
	id       engine.PayloadID
	empty    *types.Block
	full     *types.Block
	sidecars []*types.BlobTxSidecar
	fullFees *big.Int
	stop     chan struct{}
	lock     sync.Mutex
	cond     *sync.Cond

	err       error
	stopOnce  sync.Once
	interrupt *atomic.Int32 // interrupt signal shared with worker
}

// newPayload initializes the payload object.
func newPayload(empty *types.Block, id engine.PayloadID) *Payload {
	payload := &Payload{
		id:    id,
		empty: empty,
		stop:  make(chan struct{}),

		interrupt: new(atomic.Int32),
	}
	log.Info("Starting work on payload", "id", payload.id)
	payload.cond = sync.NewCond(&payload.lock)
	return payload
}

var errInterruptedUpdate = errors.New("interrupted payload update")

// update updates the full-block with latest built version.
func (payload *Payload) update(r *newPayloadResult, elapsed time.Duration) {
	payload.lock.Lock()
	defer payload.lock.Unlock()

	select {
	case <-payload.stop:
		return // reject stale update
	default:
	}

	defer payload.cond.Broadcast() // fire signal for notifying any full block result

	if errors.Is(r.err, errInterruptedUpdate) {
		log.Debug("Ignoring interrupted payload update", "id", payload.id)
		return
	} else if r.err != nil {
		log.Warn("Error building payload update", "id", payload.id, "err", r.err)
		payload.err = r.err // record latest error
		return
	}
	log.Debug("New payload update", "id", payload.id, "elapsed", common.PrettyDuration(elapsed))

	// Ensure the newly provided full block has a higher transaction fee.
	// In post-merge stage, there is no uncle reward anymore and transaction
	// fee(apart from the mev revenue) is the only indicator for comparison.
	if payload.full == nil || r.fees.Cmp(payload.fullFees) > 0 {
		payload.full = r.block
		payload.fullFees = r.fees
		payload.sidecars = r.sidecars

		feesInEther := new(big.Float).Quo(new(big.Float).SetInt(r.fees), big.NewFloat(params.Ether))
		log.Info("Updated payload",
			"id", payload.id,
			"number", r.block.NumberU64(),
			"hash", r.block.Hash(),
			"txs", len(r.block.Transactions()),
			"withdrawals", len(r.block.Withdrawals()),
			"gas", r.block.GasUsed(),
			"fees", feesInEther,
			"root", r.block.Root(),
			"elapsed", common.PrettyDuration(elapsed),
		)
	}
}

// Resolve returns the latest built payload and also terminates the background
// thread for updating payload. It's safe to be called multiple times.
func (payload *Payload) Resolve() *engine.ExecutionPayloadEnvelope {
	return payload.resolve(false)
}

// ResolveEmpty is basically identical to Resolve, but it expects empty block only.
// It's only used in tests.
func (payload *Payload) ResolveEmpty() *engine.ExecutionPayloadEnvelope {
	payload.lock.Lock()
	defer payload.lock.Unlock()

	return engine.BlockToExecutableData(payload.empty, big.NewInt(0), nil)
}

// ResolveFull is basically identical to Resolve, but it expects full block only.
// Don't call Resolve until ResolveFull returns, otherwise it might block forever.
func (payload *Payload) ResolveFull() *engine.ExecutionPayloadEnvelope {
	return payload.resolve(true)
}

func (payload *Payload) WaitFull() {
	payload.lock.Lock()
	defer payload.lock.Unlock()
	payload.cond.Wait()
}

func (payload *Payload) resolve(onlyFull bool) *engine.ExecutionPayloadEnvelope {
	payload.lock.Lock()
	defer payload.lock.Unlock()

	// We interrupt any active building block to prevent it from adding more transactions,
	// and if it is an update, don't attempt to seal the block.
	payload.interruptBuilding()

	if payload.full == nil && (onlyFull || payload.empty == nil) {
		select {
		case <-payload.stop:
			return nil
		default:
		}
		// Wait the full payload construction. Note it might block
		// forever if Resolve is called in the meantime which
		// terminates the background construction process.
		payload.cond.Wait()
	}

	// Now we can signal the building routine to stop.
	payload.stopBuilding()

	if payload.full != nil {
		return engine.BlockToExecutableData(payload.full, payload.fullFees, payload.sidecars)
	} else if !onlyFull && payload.empty != nil {
		return engine.BlockToExecutableData(payload.empty, big.NewInt(0), nil)
	} else if err := payload.err; err != nil {
		log.Error("Error building any payload", "id", payload.id, "err", err)
	}
	return nil
}

// interruptBuilding sets an interrupt for a potentially ongoing
// block building process.
// This will prevent it from adding new transactions to the block, and if it is
// building an update, the block will also not be sealed, as we would discard
// the update anyways.
// interruptBuilding is safe to be called concurrently.
func (payload *Payload) interruptBuilding() {
	// Set the interrupt if not interrupted already.
	// It's ok if it has either already been interrupted by payload resolution earlier,
	// or by the timeout timer set to commitInterruptTimeout.
	if payload.interrupt.CompareAndSwap(commitInterruptNone, commitInterruptResolve) {
		log.Debug("Interrupted payload building.", "id", payload.id)
	} else {
		log.Debug("Payload building already interrupted.",
			"id", payload.id, "interrupt", payload.interrupt.Load())
	}
}

// stopBuilding signals to the block updating routine to stop. An ongoing payload
// building job will still complete. It can be interrupted to stop filling new
// transactions with interruptBuilding.
// stopBuilding is safe to be called concurrently.
func (payload *Payload) stopBuilding() {
	// Concurrent Resolve calls should only stop once.
	payload.stopOnce.Do(func() {
		log.Debug("Stop payload building.", "id", payload.id)
		close(payload.stop)
	})
}

// buildPayload builds the payload according to the provided parameters.
func (w *worker) buildPayload(args *BuildPayloadArgs) (*Payload, error) {
	if args.NoTxPool { // don't start the background payload updating job if there is no tx pool to pull from
		// Build the initial version with no transaction included. It should be fast
		// enough to run. The empty payload can at least make sure there is something
		// to deliver for not missing slot.
		// In OP-Stack, the "empty" block is constructed from provided txs only, i.e. no tx-pool usage.
		emptyParams := &generateParams{
			timestamp:   args.Timestamp,
			forceTime:   true,
			parentHash:  args.Parent,
			coinbase:    args.FeeRecipient,
			random:      args.Random,
			withdrawals: args.Withdrawals,
			beaconRoot:  args.BeaconRoot,
			noTxs:       true,
			txs:         args.Transactions,
			gasLimit:    args.GasLimit,
			gasUsed:     args.GasUsed,
<<<<<<< HEAD
			gasPrice:    args.GasPrice,
=======
			footPrints:  args.Footprints,
>>>>>>> 94fe3625
		}
		empty := w.getSealingBlock(emptyParams)
		if empty.err != nil {
			return nil, empty.err
		}
		payload := newPayload(empty.block, args.Id())
		// make sure to make it appear as full, otherwise it will wait indefinitely for payload building to complete.
		payload.full = empty.block
		payload.fullFees = empty.fees
		payload.cond.Broadcast() // unblocks Resolve
		return payload, nil
	}

	fullParams := &generateParams{
		timestamp:   args.Timestamp,
		forceTime:   true,
		parentHash:  args.Parent,
		coinbase:    args.FeeRecipient,
		random:      args.Random,
		withdrawals: args.Withdrawals,
		beaconRoot:  args.BeaconRoot,
		noTxs:       false,
		txs:         args.Transactions,
		gasLimit:    args.GasLimit,
		gasUsed:     args.GasUsed,
<<<<<<< HEAD
		gasPrice:    args.GasPrice,
=======
		footPrints:  args.Footprints,
>>>>>>> 94fe3625
	}

	// Since we skip building the empty block when using the tx pool, we need to explicitly
	// validate the BuildPayloadArgs here.
	blockTime, err := w.validateParams(fullParams)
	if err != nil {
		return nil, err
	}

	payload := newPayload(nil, args.Id())
	// set shared interrupt
	fullParams.interrupt = payload.interrupt

	// Spin up a routine for updating the payload in background. This strategy
	// can maximum the revenue for including transactions with highest fee.
	go func() {
		// Setup the timer for re-building the payload. The initial clock is kept
		// for triggering process immediately.
		timer := time.NewTimer(0)
		defer timer.Stop()

		start := time.Now()
		// Setup the timer for terminating the payload building process as determined
		// by validateParams.
		endTimer := time.NewTimer(blockTime)
		defer endTimer.Stop()

		timeout := time.Now().Add(blockTime)

		stopReason := "delivery"
		defer func() {
			log.Info("Stopping work on payload",
				"id", payload.id,
				"reason", stopReason,
				"elapsed", time.Since(start).Milliseconds())
		}()

		updatePayload := func() time.Duration {
			start := time.Now()
			// getSealingBlock is interrupted by shared interrupt
			r := w.getSealingBlock(fullParams)
			dur := time.Since(start)
			// update handles error case
			payload.update(r, dur)
			if r.err == nil {
				// after first successful pass, we're updating
				fullParams.isUpdate = true
			}
			timer.Reset(w.recommit)
			return dur
		}

		var lastDuration time.Duration
		for {
			select {
			case <-timer.C:
				// We have to prioritize the stop signal because the recommit timer
				// might have fired while stop also got closed.
				select {
				case <-payload.stop:
					return
				default:
				}
				// Assuming last payload building duration as lower bound for next one,
				// skip new update if we're too close to the timeout anyways.
				if lastDuration > 0 && time.Now().Add(lastDuration).After(timeout) {
					stopReason = "near-timeout"
					return
				}
				lastDuration = updatePayload()
			case <-payload.stop:
				return
			case <-endTimer.C:
				stopReason = "timeout"
				return
			}
		}
	}()
	return payload, nil
}<|MERGE_RESOLUTION|>--- conflicted
+++ resolved
@@ -274,11 +274,7 @@
 			txs:         args.Transactions,
 			gasLimit:    args.GasLimit,
 			gasUsed:     args.GasUsed,
-<<<<<<< HEAD
-			gasPrice:    args.GasPrice,
-=======
 			footPrints:  args.Footprints,
->>>>>>> 94fe3625
 		}
 		empty := w.getSealingBlock(emptyParams)
 		if empty.err != nil {
@@ -304,11 +300,7 @@
 		txs:         args.Transactions,
 		gasLimit:    args.GasLimit,
 		gasUsed:     args.GasUsed,
-<<<<<<< HEAD
-		gasPrice:    args.GasPrice,
-=======
 		footPrints:  args.Footprints,
->>>>>>> 94fe3625
 	}
 
 	// Since we skip building the empty block when using the tx pool, we need to explicitly
